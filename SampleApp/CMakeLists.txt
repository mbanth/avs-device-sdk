--- conflicted
+++ resolved
@@ -18,10 +18,5 @@
 
     add_subdirectory("src")
 else()
-<<<<<<< HEAD
-    message("To build the sample app, please enable microphone and media player modules.")
-endif()
-=======
     message("To build the Sample App, please enable microphone and media player modules.")
-endif()
->>>>>>> 6840059a
+endif()