/*
 * Copyright Amazon.com, Inc. or its affiliates. All Rights Reserved.
 *
 * Licensed under the Apache License, Version 2.0 (the "License").
 * You may not use this file except in compliance with the License.
 * A copy of the License is located at
 *
 *     http://aws.amazon.com/apache2.0/
 *
 * or in the "license" file accompanying this file. This file is distributed
 * on an "AS IS" BASIS, WITHOUT WARRANTIES OR CONDITIONS OF ANY KIND, either
 * express or implied. See the License for the specific language governing
 * permissions and limitations under the License.
 */

#ifndef ALEXA_CLIENT_SDK_SAMPLEAPP_INCLUDE_SAMPLEAPP_INTERACTIONMANAGER_H_
#define ALEXA_CLIENT_SDK_SAMPLEAPP_INCLUDE_SAMPLEAPP_INTERACTIONMANAGER_H_

#include <memory>

#include <Audio/MicrophoneInterface.h>
#include <AVSCommon/SDKInterfaces/Diagnostics/AudioInjectorInterface.h>
#include <AVSCommon/SDKInterfaces/DialogUXStateObserverInterface.h>
#include <AVSCommon/SDKInterfaces/CallStateObserverInterface.h>
#include <AVSCommon/SDKInterfaces/Diagnostics/DiagnosticsInterface.h>
#include <AVSCommon/SDKInterfaces/Endpoints/EndpointIdentifier.h>
#include <AVSCommon/SDKInterfaces/SpeakerInterface.h>
#include <AVSCommon/Utils/Optional.h>
#include <AVSCommon/Utils/RequiresShutdown.h>
#include <DefaultClient/DefaultClient.h>
#include <Settings/SpeechConfirmationSettingType.h>
#include <Settings/Types/NetworkInfo.h>
#include <Settings/WakeWordConfirmationSettingType.h>

#include "KeywordObserver.h"
#include "GuiRenderer.h"
#include "UIManager.h"

#ifdef ENABLE_PCC
#include "PhoneCaller.h"
#endif

#ifdef ENABLE_MCC
#include "CalendarClient.h"
#include "MeetingClient.h"
#endif

#ifdef POWER_CONTROLLER
#include "PeripheralEndpoint/PeripheralEndpointPowerControllerHandler.h"
#endif

#ifdef TOGGLE_CONTROLLER
#include "PeripheralEndpoint/PeripheralEndpointToggleControllerHandler.h"
#endif

#ifdef RANGE_CONTROLLER
#include "PeripheralEndpoint/PeripheralEndpointRangeControllerHandler.h"
#endif

#ifdef MODE_CONTROLLER
#include "PeripheralEndpoint/PeripheralEndpointModeControllerHandler.h"
#endif

namespace alexaClientSDK {
namespace sampleApp {

/**
 * This class manages most of the user interaction by taking in commands and notifying the DefaultClient and the
 * userInterface (the view) accordingly.
 */
class InteractionManager
        : public avsCommon::sdkInterfaces::DialogUXStateObserverInterface
        , public avsCommon::sdkInterfaces::CallStateObserverInterface
        , public avsCommon::utils::RequiresShutdown {
public:
    /**
     * Constructor.
     */
    InteractionManager(
        std::shared_ptr<defaultClient::DefaultClient> client,
        std::shared_ptr<applicationUtilities::resources::audio::MicrophoneInterface> micWrapper,
        std::shared_ptr<sampleApp::UIManager> userInterface,
#ifdef ENABLE_PCC
        std::shared_ptr<sampleApp::PhoneCaller> phoneCaller,
#endif
#ifdef ENABLE_MCC
        std::shared_ptr<sampleApp::MeetingClient> meetingClient,
        std::shared_ptr<sampleApp::CalendarClient> calendarClient,
#endif
        capabilityAgents::aip::AudioProvider holdToTalkAudioProvider,
        capabilityAgents::aip::AudioProvider tapToTalkAudioProvider,
        std::shared_ptr<sampleApp::GuiRenderer> guiRenderer = nullptr,
        capabilityAgents::aip::AudioProvider wakeWordAudioProvider = capabilityAgents::aip::AudioProvider::null(),
#ifdef POWER_CONTROLLER
        std::shared_ptr<PeripheralEndpointPowerControllerHandler> powerControllerHandler = nullptr,
#endif
#ifdef TOGGLE_CONTROLLER
        std::shared_ptr<PeripheralEndpointToggleControllerHandler> toggleControllerHandler = nullptr,
#endif
#ifdef RANGE_CONTROLLER
        std::shared_ptr<PeripheralEndpointRangeControllerHandler> rangeControllerHandler = nullptr,
#endif
#ifdef MODE_CONTROLLER
        std::shared_ptr<PeripheralEndpointModeControllerHandler> modeControllerHandler = nullptr,
#endif
        std::shared_ptr<avsCommon::sdkInterfaces::CallManagerInterface> callManager = nullptr,
        std::shared_ptr<avsCommon::sdkInterfaces::diagnostics::DiagnosticsInterface> diagnostics = nullptr);

    /**
     * Begins the interaction between the Sample App and the user. This should only be called at startup.
     */
    void begin();

    /**
     * Should be called when a user requests help.
     */
    void help();

    /**
     * Should be called when a user requests help and the application failed to connect to AVS.
     */
    void limitedHelp();

    /**
     * Toggles the microphone state if the Sample App was built with wakeword. When the microphone is turned off, the
     * app enters a privacy mode in which it stops recording audio data from the microphone, thus disabling Alexa waking
     * up due to wake word. Note however that hold-to-talk and tap-to-talk modes will still work by recording
     * microphone data temporarily until a user initiated interacion is complete. If this app was built without wakeword
     * then this will do nothing as the microphone is already off.
     */
    void microphoneToggle();

    /**
     * Should be called whenever a user presses or releases the hold button.
     */
    void holdToggled();

    /**
     * Should be called whenever a user presses and releases the tap button.
     */
    void tap();

    /**
     * Acts as a "stop" button. This stops whatever has foreground focus.
     */
    void stopForegroundActivity();

    /**
     * Should be called whenever a user presses 'PLAY' for playback.
     */
    void playbackPlay();

    /**
     * Should be called whenever a user presses 'PAUSE' for playback.
     */
    void playbackPause();

    /**
     * Should be called whenever a user presses 'NEXT' for playback.
     */
    void playbackNext();

    /**
     * Should be called whenever a user presses 'PREVIOUS' for playback.
     */
    void playbackPrevious();

    /**
     * Should be called whenever a user presses 'SKIP_FORWARD' for playback.
     */
    void playbackSkipForward();

    /**
     * Should be called whenever a user presses 'SKIP_BACKWARD' for playback.
     */
    void playbackSkipBackward();

    /**
     * Should be called whenever a user presses 'SHUFFLE' for playback.
     */
    void playbackShuffle();

    /**
     * Should be called whenever a user presses 'LOOP' for playback.
     */
    void playbackLoop();

    /**
     * Should be called whenever a user presses 'REPEAT' for playback.
     */
    void playbackRepeat();

    /**
     * Should be called whenever a user presses 'THUMBS_UP' for playback.
     */
    void playbackThumbsUp();

    /**
     * Should be called whenever a user presses 'THUMBS_DOWN' for playback.
     */
    void playbackThumbsDown();

    /**
     * Should be called whenever a user presses 'SETTINGS' for settings options.
     */
    void settings();

    /**
     * Should be called whenever a user requests 'ALARM_VOLUME_RAMP' change.
     */
    void alarmVolumeRamp();

    /**
     * Should be called whenever a user requests 'WAKEWORD_CONFIRMATION' change.
     */
    void wakewordConfirmation();

    /**
     * Should be called whenever a user requests 'SPEECH_CONFIRMATION' change.
     */
    void speechConfirmation();

    /**
     * Should be called whenever a user requests 'LOCALE' change.
     */
    void locale();

    /**
     * Resets cached endpoint identifiers.
     */
    void clearCachedEndpointIdentifiers(
        const std::vector<avsCommon::sdkInterfaces::endpoints::EndpointIdentifier>& deletedEndpoints);

#ifdef ENABLE_ENDPOINT_CONTROLLERS
    /**
     * Should be called whenever a user requests dynamic endpoint modification options.
     */
    void endpointModification();

    /**
     * Builds and dynamically registers an endpoint with the given friendlyName.
     * @param friendlyName
     * @return Whether building and enqueuing the endpoint for registration succeeded.
     * The CapabilitiesDelegate observer callback will indicate whether registration with AVS succeeded.
     */
    bool addEndpoint(const std::string& friendlyName);

    /**
     * Dynamically updates the endpoint with the given friendlyName.
     * @param endpointId The endpoint id.
     * @param friendlyName The updated friendly name.
     * @return Whether the endpoint is updated successfully.
     * The CapabilitiesDelegate observer callback will indicate whether update with AVS succeeded.
     */
    bool updateEndpoint(
        const avsCommon::sdkInterfaces::endpoints::EndpointIdentifier& endpointId,
        const std::string& friendlyName);

    /**
     * Adds an endpoint.
     */
    void addDynamicEndpoint();

    /**
     * Modifies an endpoint.
     */
    void modifyDynamicEndpoint();

    /**
     * Deletes an endpoint.
     */
    void deleteDynamicEndpoint();

    /**
     * Should be called whenever a user presses 'ENDPOINT_CONTROLLER' for endpoint point controller options.
     */
    void endpointController();
#endif

#ifdef POWER_CONTROLLER
    /**
     * Should be called whenever a user requests 'POWER CONTROLLER' options.
     */
    void powerController();

#endif
#ifdef TOGGLE_CONTROLLER
    /**
     * Should be called whenever a user requests 'TOGGLE CONTROLLER' options.
     */
    void toggleController();
#endif

#ifdef MODE_CONTROLLER
    /**
     * Should be called whenever a user requests 'MODE CONTROLLER' options.
     */
    void modeController();
#endif

#ifdef RANGE_CONTROLLER
    /**
     * Should be called whenever a user requests 'RANGE CONTROLLER' options.
     */
    void rangeController();
#endif

    /**
     * Should be called whenever a user requests 'TIMEZONE' change.
     */
    void timeZone();

    /**
     * Should be called whenever a user requests 'NETWORK_INFO' change.
     */
    void networkInfo();

    /// @name Network Info Prompt Functions
    /// Should be called whenever a user requests a specific 'NETWORK_INFO' change.
    /// @{
    void networkInfoConnectionTypePrompt();
    void networkInfoESSIDPrompt();
    void networkInfoBSSIDPrompt();
    void networkInfoIpPrompt();
    void networkInfoSubnetPrompt();
    void networkInfoMacPrompt();
    void networkInfoDHCPPrompt();
    void networkInfoStaticIpPrompt();
    /// @}

    /**
     * Should be called whenever a user requests 'DO_NOT_DISTURB' change.
     */
    void doNotDisturb();

    /**
     * Should be called whenever a user presses invalid option.
     */
    void errorValue();

    /**
     * Should be called whenever a users requests 'SPEAKER_CONTROL' for speaker control.
     */
    void speakerControl();

    /**
     * Should be called whenever a users requests to set the firmware version.
     */
    void firmwareVersionControl();

    /**
     * Update the firmware version.
     *
     * @param firmwareVersion The new firmware version.
     */
    void setFirmwareVersion(avsCommon::sdkInterfaces::softwareInfo::FirmwareVersion firmwareVersion);

    /**
     * Should be called after a user selects a speaker.
     */
    void volumeControl();

    /**
     * Should be called after a user wishes to modify the volume.
     */
    void adjustVolume(avsCommon::sdkInterfaces::ChannelVolumeInterface::Type type, int8_t delta);

    /**
     * Should be called after a user wishes to set mute.
     */
    void setMute(avsCommon::sdkInterfaces::ChannelVolumeInterface::Type type, bool mute);

    /**
     * Reset the device and remove any customer data.
     */
    void resetDevice();

    /**
     * Prompts the user to confirm the intent to reset the device.
     */
    void confirmResetDevice();

    /**
     * Prompts the user to confirm the intent to re-authorize the device.
     */
    void confirmReauthorizeDevice();

#ifdef ENABLE_COMMS
    /**
     * Grants the user access to the communications controls.
     */
    void commsControl();

    /**
     * Should be called when the user wants to accept a call.
     */
    void acceptCall();

    /**
     * Send dtmf tones during the call.
     *
     * @param dtmfTone The signal of the dtmf message.
     */
    void sendDtmf(avsCommon::sdkInterfaces::CallManagerInterface::DTMFTone dtmfTone);

    /**
     * Should be called whenever collecting a dtmf.
     */
    void dtmfControl();

    /**
     * Should be called whenever a user presses invalid dtmf.
     */
    void errorDtmf();

    /**
     * Should be called when the user wants to stop a call.
     */
    void stopCall();

    /**
     * Should be called when the user wants to mute/unmute a call.
     */
    void muteCallToggle();

    /**
     * Should be called when the user wants to mute a call.
     */
    void muteSelf();

    /**
     * Should be called when the user wants to unmute a call.
     */
    void unmuteSelf();

    /**
     * Should be called when the user wants to enable the video of local device.
     */
    void enableVideo();

    /**
     * Should be called when the user wants to disable the video of local device.
     */
    void disableVideo();
#endif

    /**
     * UXDialogObserverInterface methods
     */
    void onDialogUXStateChanged(DialogUXState newState) override;

    /**
     * CallStateObserverInterface methods
     */
    void onCallStateChange(CallState newState) override;

#ifdef ENABLE_PCC
    /**
     * Should be called whenever a user selects Phone Control.
     */
    void phoneControl();

    /**
     * Should be called whenever collecting a Call Id.
     */
    void callId();

    /**
     * Should be called whenever collecting a Caller Id.
     */
    void callerId();

    /**
     * PhoneCallController commands
     */
    void sendCallActivated(const std::string& callId);
    void sendCallTerminated(const std::string& callId);
    void sendCallFailed(const std::string& callId);
    void sendCallReceived(const std::string& callId, const std::string& callerId);
    void sendCallerIdReceived(const std::string& callId, const std::string& callerId);
    void sendInboundRingingStarted(const std::string& callId);
    void sendOutboundCallRequested(const std::string& callId);
    void sendOutboundRingingStarted(const std::string& callId);
    void sendSendDtmfSucceeded(const std::string& callId);
    void sendSendDtmfFailed(const std::string& callId);

#endif

#ifdef ENABLE_MCC
    /**
     * Should be called whenever a user selects Phone Control.
     */
    void meetingControl();

    /**
     * Should be called whenever collecting a Call Id.
     */
    void sessionId();

    /**
     * Should be called whenever collecting a path to Calendar Items file.
     */
    void calendarItemsFile();

    /**
     * MeetingClientController commands.
     */
    void sendMeetingJoined(const std::string& sessionId);
    void sendMeetingEnded(const std::string& sessionId);
    void sendSetCurrentMeetingSession(const std::string& sessionId);
    void sendClearCurrentMeetingSession();
    void sendConferenceConfigurationChanged();
    void sendMeetingClientErrorOccured(const std::string& sessionId);
    void sendCalendarItemsRetrieved(const std::string& calendarItemsFile);
    void sendCalendarClientErrorOccured();
#endif

    /**
     * Sets the do not disturb mode state.
     */
    void setDoNotDisturbMode(bool enable);

    /**
     * Sets the Alarm Volume Ramp state.
     */
    void setAlarmVolumeRamp(bool enable);

    /**
     * Sets the speech confirmation state.
     */
    void setSpeechConfirmation(settings::SpeechConfirmationSettingType value);

    /**
     * Sets the wake word confirmation state.
     */
    void setWakewordConfirmation(settings::WakeWordConfirmationSettingType value);

    /**
     * Sets the time zone of the device.
     */
    void setTimeZone(const std::string& value);

    /**
     * Sets the locale of the device.
     */
    void setLocale(const settings::DeviceLocales& value);

    /**
     * Gets the network info of the device.
     * @return The network info.
     */
    settings::types::NetworkInfo getNetworkInfo();

    /**
     * Sets the network info of the device.
     * @param value The network info being set.
     */
    void setNetworkInfo(const settings::types::NetworkInfo& value);

#ifdef POWER_CONTROLLER
    /**
     * Sets the power state on power handler.
     *
     * @param powerState Power state to be set.
     */
    void setPowerState(const bool powerState);
#endif

#ifdef TOGGLE_CONTROLLER
    /**
     * Sets the toggle state on toggle handler.
     *
     * @param toggleState Toggle state to be set.
     */
    void setToggleState(const bool toggleState);
#endif

#ifdef RANGE_CONTROLLER
    /**
     * Sets the range on range handler.
     *
     * @param rangeValue A range to be set.
     */
    void setRangeValue(const int rangeValue);
#endif

#ifdef MODE_CONTROLLER
    /**
     * Sets the mode on mode handler.
     *
     * @param mode The mode to be set.
     */
    void setMode(const std::string mode);
#endif

    /**
     * Stop the microphone from streaming audio data.
     */
    void stopMicrophone();

    /**
     * Start streaming audio data from the microphone.
     */
    void startMicrophone();

    /**
     * Prints the diagnostics screen.
     */
    void diagnosticsControl();

    /**
     * Prints the device properties screen.
     */
    void devicePropertiesControl();

    /**
     * Prints a requested device property.
     */
    void showDeviceProperties();

    /**
     * Prints the audio injection screen.
     */
    void audioInjectionControl();

    /**
     * Injects wav file into audio stream.
     *
     * Note: Currently audio injection is supported for wav files with the following properties
     * Sample Size: 16 bits
     * Sample Rate: 16 KHz
     * Number of channels : 1
     * Endianness : Little
     * Encoding Format : LPCM
     *
     * @param absoluteFilePath the absolute filepath of the wav file containing the audio to be injected.
     */
    void injectWavFile(const std::string& absoluteFilePath);

    /**
     * Prints device protocol tracer screen.
     */
    void deviceProtocolTraceControl();

    /**
     * Prints the protocol trace string.
     */
    void printProtocolTrace();

    /**
     * Enables the protocol trace utility.
     *
     * @param enabled flag indicating if protocol trace is enabled/disabled.
     */
    void setProtocolTraceFlag(bool enabled);

    /**
     * Clears the protocol trace message list.
     */
    void clearProtocolTrace();

<<<<<<< HEAD
#ifdef XMOS_AVS_TESTS
     /**
     * Set flag to indicate if the audio is streamed from a file.
     */
    static void setIsFileStream(bool value) {
        m_isFileStream = value;
    }
#endif
=======
    /**
     * Send the DeviceSetupComplete event
     */
    void sendDeviceSetupComplete();
>>>>>>> f0c606d4

private:
    /// The default SDK client.
    std::shared_ptr<defaultClient::DefaultClient> m_client;

    /// The microphone managing object.
    std::shared_ptr<applicationUtilities::resources::audio::MicrophoneInterface> m_micWrapper;

    /// The user interface manager.
    std::shared_ptr<sampleApp::UIManager> m_userInterface;

    /// The gui renderer.
    std::shared_ptr<sampleApp::GuiRenderer> m_guiRenderer;

    /// The call manager.
    std::shared_ptr<avsCommon::sdkInterfaces::CallManagerInterface> m_callManager;

#ifdef ENABLE_PCC
    /// The Phone Caller
    std::shared_ptr<sampleApp::PhoneCaller> m_phoneCaller;
#endif

#ifdef ENABLE_MCC
    /// The Meeting Client.
    std::shared_ptr<sampleApp::MeetingClient> m_meetingClient;
    /// The Calendar Client.
    std::shared_ptr<sampleApp::CalendarClient> m_calendarClient;
#endif

    /// The hold to talk audio provider.
    capabilityAgents::aip::AudioProvider m_holdToTalkAudioProvider;

    /// The tap to talk audio provider.
    capabilityAgents::aip::AudioProvider m_tapToTalkAudioProvider;

    /// The wake word audio provider.
    capabilityAgents::aip::AudioProvider m_wakeWordAudioProvider;

#ifdef POWER_CONTROLLER
    /// The Power Controller Handler
    std::shared_ptr<PeripheralEndpointPowerControllerHandler> m_powerControllerHandler;
#endif

#ifdef TOGGLE_CONTROLLER
    /// The Toggle Controller Handler
    std::shared_ptr<PeripheralEndpointToggleControllerHandler> m_toggleControllerHandler;
#endif

#ifdef RANGE_CONTROLLER
    /// The Range Controller Handler
    std::shared_ptr<PeripheralEndpointRangeControllerHandler> m_rangeControllerHandler;
#endif

#ifdef MODE_CONTROLLER
    /// The Mode Controller Handler
    std::shared_ptr<PeripheralEndpointModeControllerHandler> m_modeControllerHandler;
#endif

    /// Whether a hold is currently occurring.
    bool m_isHoldOccurring;

    /// Whether a tap is currently occurring.
    bool m_isTapOccurring;

    /// Whether a call is currently connected.
    bool m_isCallConnected;

    /// Whether the microphone is currently on.
    bool m_isMicOn;

    /// Optional dynamic endpointId.
    avsCommon::utils::Optional<avsCommon::sdkInterfaces::endpoints::EndpointIdentifier> m_dynamicEndpointId;
#ifdef ENABLE_ENDPOINT_CONTROLLERS
    /// Whether to toggle the dynamic endpoint's friendly name.
    bool m_friendlyNameToggle;
#endif

    /// Diagnostics object.
    std::shared_ptr<avsCommon::sdkInterfaces::diagnostics::DiagnosticsInterface> m_diagnostics;

    /**
     * An internal executor that performs execution of callable objects passed to it sequentially but asynchronously.
     */
    avsCommon::utils::threading::Executor m_executor;

    /// @name RequiresShutdown Functions
    /// @{
    void doShutdown() override;
    /// @}

    /// sends Gui Toggle event
    void sendGuiToggleEvent(const std::string& toggleName, avsCommon::avs::PlaybackToggle toggleType);

#ifdef  XMOS_AVS_TESTS
    static bool m_isFileStream;
#endif
};

}  // namespace sampleApp
}  // namespace alexaClientSDK

#endif  // ALEXA_CLIENT_SDK_SAMPLEAPP_INCLUDE_SAMPLEAPP_INTERACTIONMANAGER_H_<|MERGE_RESOLUTION|>--- conflicted
+++ resolved
@@ -659,7 +659,11 @@
      */
     void clearProtocolTrace();
 
-<<<<<<< HEAD
+    /**
+     * Send the DeviceSetupComplete event
+     */
+    void sendDeviceSetupComplete();
+
 #ifdef XMOS_AVS_TESTS
      /**
      * Set flag to indicate if the audio is streamed from a file.
@@ -668,12 +672,6 @@
         m_isFileStream = value;
     }
 #endif
-=======
-    /**
-     * Send the DeviceSetupComplete event
-     */
-    void sendDeviceSetupComplete();
->>>>>>> f0c606d4
 
 private:
     /// The default SDK client.
