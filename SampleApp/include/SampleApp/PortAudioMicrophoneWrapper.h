--- conflicted
+++ resolved
@@ -122,7 +122,11 @@
     std::mutex m_mutex;
 
     /**
-<<<<<<< HEAD
+     * Whether the microphone is currently streaming.
+     */
+    bool m_isStreaming;
+
+    /**
      * HACK Read from file instead of a real audio device.
      */
     std::thread *m_readerThread;
@@ -133,11 +137,6 @@
     bool m_eofReached;
 
     static void ReaderThread(PortAudioMicrophoneWrapper *wrapper);
-=======
-     * Whether the microphone is currently streaming.
-     */
-    bool m_isStreaming;
->>>>>>> a5563bb0
 };
 
 }  // namespace sampleApp
