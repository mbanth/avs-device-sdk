## ChangeLog

<<<<<<< HEAD
### Version 1.25.0 - August 23 2021
Feature enhancements, updates, and resolved issues from all releases are available on the [Amazon developer portal](https://developer.amazon.com/docs/alexa/avs-device-sdk/release-notes.html)

### Version 1.24.0 - June 1 2021
Feature enhancements, updates, and resolved issues from all releases are available on the [Amazon developer portal](https://developer.amazon.com/docs/alexa/avs-device-sdk/release-notes.html)

### Version 1.23.0 - March 29 2021
Feature enhancements, updates, and resolved issues from all releases are available on the [Amazon developer portal](https://developer.amazon.com/docs/alexa/avs-device-sdk/release-notes.html)

### Version 1.22.0 - December 8 2020
Feature enhancements, updates, and resolved issues from all releases are available on the [Amazon developer portal](https://developer.amazon.com/docs/alexa/avs-device-sdk/release-notes.html)
=======
### Version 1.21.0_gpio - November 02 2021
**XMOS only change**: add support for KWD using GPIO INT_N pin. This will be alternative to using Sensory KWD.
>>>>>>> cb2bfc7f

### Version 1.21.0 - October 26 2020
Feature enhancements, updates, and resolved issues from all releases are available on the [Amazon developer portal](https://developer.amazon.com/docs/alexa/avs-device-sdk/release-notes.html)

### Version 1.20.1 - August 6 2020
Feature enhancements, updates, and resolved issues from all releases are available on the [Amazon developer portal](https://developer.amazon.com/docs/alexa/avs-device-sdk/release-notes.html)

### Version 1.20.0 - June 22 2020
Feature enhancements, updates, and resolved issues from all releases are available on the [Amazon developer portal](https://developer.amazon.com/docs/alexa/avs-device-sdk/release-notes.html)

### Version 1.19.1 - April 27 2020
* Fixed a bug that caused Display Cards for certain EMP adapters to stop rendering.

Feature enhancements, updates, and resolved issues from all releases are available on the [Amazon developer portal](https://developer.amazon.com/docs/alexa/avs-device-sdk/release-notes.html)

### Version 1.19.0 - April 13 2020
Feature enhancements, updates, and resolved issues from all releases are available on the [Amazon developer portal](https://developer.amazon.com/docs/alexa/avs-device-sdk/release-notes.html)

### Version 1.18.0 - February 19 2020

**Enhancements** 

* Added support for [Bluetooth Interface 2.0](https://developer.amazon.com/docs/alexa/alexa-voice-service/bluetooth.html). This interface adds support for multiple simultaneous connections to Bluetooth peripherals.
* Added support for [Audio Focus Manager Library (AFML) Multi Activity](https://developer.amazon.com/docs/alexa/avs-device-sdk/sdk-interaction-model.html). This interface enhances the behavior of a device so it can handle more than one Activity per Channel.
* Added the `obfuscatePrivateData` logging method to help remove certain data from logs.
* Updated `MediaPlayerObserverInterface` to include metadata about playback states.
* Added SDK extension point. You can integrate CMake projects into the SDK without cloning those projects into a subdirectory.

**Bug fixes**

* Fixed Mac/OSX issue that caused an unresponsive Sample App when not connected to the internet.
* Fixed issue that prevented sample app from exiting various states.
* Fixed `UIManager` issue that caused an error in the logs when the device with built without the wake word enabled.
* Fixed volume issue that caused timers to ascend in volume when setting up ascending alarms.
* Fixed alert volume issue that caused any changes to the alert volume to notify observers.
* Fixed EQ issue where changes to the EQ band levels didn't notify observers.
* Fixed Bluetooth bug that caused short notification sounds from a connected phone to stop audio playback on the device.

**Known Issues**

* Build errors can occur on the Raspberry Pi due to incorrect linking of the atomic library. A suggested workaround is to add the following `set(CMAKE_CXX_LINK_FLAGS "${CMAKE_CXX_LINK_FLAGS} -latomic")` to the top most CMake file.
* The WebVTT dependency required for `captions` isn't supported for Windows/Android.
* Exiting from the setting option takes you back to the Options Menu directly. It doesn't provide a message to indicate that you're back in the main menu.
* Failing Unit Tests and AIP Unit tests are disabled on Windows
* `AudioInputProcessor` unit tests don't build on Windows when with the `-DCMAKE_BUILD_TYPE=DEBUG` cmake parameter.
* Music playback history isn't displayed in the Alexa app for certain account and device types.
* When using Gnu Compiler Collection 8+ (GCC 8+), `-Wclass-memaccess` triggers warnings. You can ignore these, they don't cause the build to fail.
* Android error `libDefaultClient.so not found` might occur. Resolve this by upgrading to ADB version 1.0.40.
* If a device loses a network connection, the lost connection status isn't returned though local TTS.
* ACL encounters issues if it receives audio attachments but doesn't consume them.
* Media streamed through Bluetooth might abruptly stop. To restart playback, resume the media in the source application or toggle next/previous.
* If a connected Bluetooth device is inactive, the Alexa app might indicates that audio is playing.
* The Bluetooth agent assumes that the Bluetooth adapter is always connected to a power source. Disconnecting from a power source during operation isn't yet supported.
* When using some products, interrupted Bluetooth playback might not resume if other content is locally streamed.
* `make integration` isn't available for Android. To run Android integration tests, manually upload the test binary and input file and run ADB.
* Alexa might truncate the beginning of speech when responding to text-to-speech (TTS)  user events. This only impacts Raspberry Pi devices running Android Things with HDMI output audio.
* A reminder TTS message doesn't play if the sample app restarts and loses a network connection. Instead, the default alarm tone plays twice.
* `ServerDisconnectIntegratonTest` tests are disabled until they are updated to reflect new service behavior.
* The `DirectiveSequencerTest.test_handleBlockingThenImmediatelyThenNonBockingOnSameDialogId` test fails intermittently.

### Version 1.17.0 - December 10 2019

**Enhancements** 

* Added support for [captions for TTS](https://developer.amazon.com/docs/alexa/avs-device-sdk/features.html#captions). This enhancement allows you to print on-screen captions for Alexa voice responses.
* Added support for [SpeechSynthesizer Interface 1.3](https://developer.amazon.com/docs/alexa/alexa-voice-service/speechsynthesizer.html). This interface supports the new `captions` parameter.
* Added support for [AudioPlayer Interface 1.3](https://developer.amazon.com/docs/alexa/alexa-voice-service/audioplayer.html). This interface supports the new `captions` parameter.
* Added support for [Interaction Model 1.2](https://developer.amazon.com/docs/alexa/alexa-voice-service/interactionmodel-interface.html).
* Added support for [System 2.0](https://developer.amazon.com/docs/alexa/alexa-voice-service/system.html).
* Added support for Alerts Interface 1.4.
 Added support for Alarm Volume Ramp (Ascending Alarms in the Companion App). This feature lets the user enable alarm fade in. You enable this feature in the sample app through the settings menu.
* Added support to use certified senders for URI path extensions. This change allows you to specify the URI path extension when sending messages with [`CertifiedSender::sendJSONMessage`](https://alexa.github.io/avs-device-sdk/classalexa_client_s_d_k_1_1certified_sender_1_1_certified_sender.html#a4c0706d79717b226ba77d1a9c3280fe6)
* Added new [`Metrics`](https://alexa.github.io/avs-device-sdk/classalexa_client_s_d_k_1_1avs_common_1_1utils_1_1_metrics.html) interfaces and helper classes. These additions help you create and consume [`Metrics`](https://alexa.github.io/avs-device-sdk/classalexa_client_s_d_k_1_1avs_common_1_1utils_1_1_metrics.html) events.
  * **Interfaces** - `MetricRecorderInterface`, `MetricSinkInterface`.
  * **Helper Classes** - `DataPointStringBuilder`, `DataPointCounterBuilder`, `DataPointDurationBuilder`, `MetricEventBuilder`.
* Added support for the following AVS [endpoint](https://developer.amazon.com/docs/alexa/avs-device-sdk/endpoints.html) controller capabilities:
  * [Alexa.ModeController](https://developer.amazon.com/docs/alexa/alexa-voice-service/alexa-modecontroller.html)
  * [Alexa.RangeController](https://developer.amazon.com/docs/alexa/alexa-voice-service/alexa-rangecontroller.html)
  * [Alexa.PowerController](https://developer.amazon.com/docs/alexa/alexa-voice-service/alexa-powercontroller.html)
  * [Alexa.ToggleController](https://developer.amazon.com/docs/alexa/alexa-voice-service/alexa-togglecontroller.html)
* Added `PowerResourceManagerInterface`. This interface allows the SDK to control power resource levels for components such as the `AudioInputProcessor` and `SpeechSynthesizer`.
* Added `AlexaInterfaceCapabilityAgent`. This Capability Agent handles common directives and endpoint controller capabilities support by [`Alexa.AlexaInterface`](https://developer.amazon.com/docs/alexa/alexa-voice-service/alexa.html).
* Added `AlexaInterfaceMessageSenderInterface`. Use this interface to send common events defined by the `Alexa.AlexaInterface` interface.
* Added `BufferingComplete` to [`MediaPlayerObserverInterface`](https://alexa.github.io/avs-device-sdk/classalexa_client_s_d_k_1_1avs_common_1_1utils_1_1media_player_1_1_media_player_observer_interface.html). This method helps improve performance in poor networking conditions by making sure `MediaPlayer` pre-buffers correctly.
* Added `SendDTMF` to `CallManagerInterface`. This method allows you to send DTMF tones during calls.

**New build options**

* CAPTIONS
  * **ADDED** [`CAPTIONS`](https://developer.amazon.com/docs/alexa/avs-device-sdk/cmake-parameters.html#captions)
  * **ADDED** [`LIBWEBVTT_LIB_PATH`](https://developer.amazon.com/docs/alexa/avs-device-sdk/cmake-parameters.html#captions)
  * **ADDED** [`LIBWEBVTT_INCLUDE_DIR`](https://developer.amazon.com/docs/alexa/avs-device-sdk/cmake-parameters.html#captions)
* METRICS
  * **ADDED** [`METRICS`](https://developer.amazon.com/docs/alexa/avs-device-sdk/cmake-parameters.html#metrics)
* ENDPONTS
  * **ADDED** [`ENABLE_ALL_ENDPOINT_CONTROLLERS`](https://developer.amazon.com/docs/alexa/avs-device-sdk/cmake-parameters.html#endpoints)
  * **ADDED** [`ENABLE_POWER_CONTROLLER`](https://developer.amazon.com/docs/alexa/avs-device-sdk/cmake-parameters.html#endpoints)
  * **ADDED** [`ENABLE_TOGGLE_CONTROLLER`](https://developer.amazon.com/docs/alexa/avs-device-sdk/cmake-parameters.html#endpoints)
  * **ADDED** [`ENABLE_RANGE_CONTROLLER`](https://developer.amazon.com/docs/alexa/avs-device-sdk/cmake-parameters.html#endpoints)
  * **ADDED** [`ENABLE_MODE_CONTROLLER`](https://developer.amazon.com/docs/alexa/avs-device-sdk/cmake-parameters.html#endpoints)

**New dependencies**

* To use captions, you must install a [new dependency](https://developer.amazon.com/docs/alexa/avs-device-sdk/dependencies.html) &ndash; the [libwebvtt parsing library](https://github.com/alexa/webvtt). WebVTT is a C/C++ library for interpreting and authoring WebVTT content. WebVTT is a caption and subtitle format designed for use with HTML5 audio and video elements.

**Bug fixes**

* Fixed [`MimeResponseSink::onReceiveNonMimeData`](https://alexa.github.io/avs-device-sdk/classalexa_client_s_d_k_1_1acl_1_1_mime_response_sink.html) [data issue](https://github.com/alexa/avs-device-sdk/issues/1519)  that returned invalid data.
* Fixed [data type issue](https://github.com/alexa/avs-device-sdk/issues/1519) that incorrectly used `finalResponseCode` instead of [`FinalResponseCodeId`](https://github.com/alexa/avs-device-sdk/blob/master/AVSCommon/Utils/src/LibcurlUtils/LibCurlHttpContentFetcher.cpp#L370)
* Fixed [`UrlContentToAttachmentConverter`](https://alexa.github.io/avs-device-sdk/classalexa_client_s_d_k_1_1playlist_parser_1_1_url_content_to_attachment_converter.html) issue that used the incorrect range parameter.
* Fixed `FinallyGuard` [linking issue](https://github.com/alexa/avs-device-sdk/issues/1517) that caused problems compiling the SDK on iOS.
* Fixed bug when you spoke the Wake Word "Alexa" twice rapidly.

**Known Issues**

* The WebVTT dependency required for `captions` isn't supported for Windows/Android.
* `AudioInputProcessor` unit tests don't build on Windows when with the `-DCMAKE_BUILD_TYPE=DEBUG` cmake parameter.
* Music playback history isn't displayed in the Alexa app for certain account and device types.
* When using Gnu Compiler Collection 8+ (GCC 8+), `-Wclass-memaccess` triggers warnings. You can ignore these, they don't cause the build to fail.
* Android error `libDefaultClient.so not found` might occur. Resolve this by upgrading to ADB version 1.0.40.
* If a device loses a network connection, the lost connection status isn't returned through local TTS.
* ACL encounters issues if it receives audio attachments but doesn't consume them.
* `SpeechSynthesizerState` uses `GAINING_FOCUS` and `LOSING_FOCUS` as a workaround for handling intermediate states.
* Media streamed through Bluetooth might abruptly stop. To restart playback, resume the media in the source application or toggle next/previous.
* If a connected Bluetooth device is inactive, the Alexa app might indicates that audio is playing.
* The Bluetooth agent assumes that the Bluetooth adapter is always connected to a power source. Disconnecting from a power source during operation isn't yet supported.
* When using some products, interrupted Bluetooth playback might not resume if other content is locally streamed.
* `make integration` isn't available for Android. To run Android integration tests, manually upload the test binary and input file and run ADB.
* Alexa might truncate the beginning of speech when responding to text-to-speech (TTS)  user events. This only impacts Raspberry Pi devices running Android Things with HDMI output audio.
* A reminder TTS message doesn't play if the sample app restarts and loses a network connection. Instead, the default alarm tone plays twice.
* `ServerDisconnectIntegratonTest` tests are disabled until they are updated to reflect new service behavior.
* The `DirectiveSequencerTest.test_handleBlockingThenImmediatelyThenNonBockingOnSameDialogId` test fails intermittently.
* On some devices, Pressing `t` and `h` in the Sample App doesn't exit the assigned state.
* Exiting the settings menu doesn't provide a message to indicate that you're back in the main menu.

### Version 1.16.0 - October 25 2019

**Enhancements** 

- Added support for [SpeechSynthesizer version 1.2](https://github.com/alexa/avs-device-sdk/wiki/SpeechSynthesizer-Interface-v1.2)  which includes the new `playBehaviour` directive.
- Added support for pre-buffering in the [`AudioPlayer`](https://alexa.github.io/avs-device-sdk/classalexa_client_s_d_k_1_1capability_agents_1_1audio_player_1_1_audio_player.html)  Capability Agent. You can optionally choose the number of instances [`MediaPlayer`](https://alexa.github.io/avs-device-sdk/namespacealexa_client_s_d_k_1_1avs_common_1_1utils_1_1media_player.html) uses in the [AlexaClientSDKconfig.json](https://github.com/alexa/avs-device-sdk/blob/master/Integration/AlexaClientSDKConfig.json). **Important:** the contract for [`MediaPlayerInterface`](https://alexa.github.io/avs-device-sdk/classalexa_client_s_d_k_1_1avs_common_1_1utils_1_1media_player_1_1_media_player_interface.html)  has changed. You must now make sure that the `SourceId` value returned by `setSource()` is unique across all instances.
- The [`AudioPlayer`](https://alexa.github.io/avs-device-sdk/classalexa_client_s_d_k_1_1capability_agents_1_1audio_player_1_1_audio_player.html)  Capability Agent is now licensed under the Amazon Software License instead of the Apache Software License.

**Bug Fixes**

- Fixed Android issue that caused the build script to ignore `PKG_CONFIG_PATH`. This sometimes caused the build to use a preinstalled dependency instead of the specific version downloaded by the Android script. For example openssl).
- Fixed Android issue that prevented the Sample app from running at the same time as other applications using the microphone. Android doesn't inherently allow two applications to use the microphone. Pressing the mute button now temporarily stops Alexa from accessing the microphone.
- Added 'quit' (– q) to the settings sub menu.
- Fixed outdated dependencies issue in the Windows install script.
- Fixed reminders issue that caused Notification LEDs to stay on, even after dismissing the alert.

### v1.15.0 released 09/25/2019:

**Enhancements**

* Added `SystemSoundPlayer` to [ApplicationUtilities](https://alexa.github.io/avs-device-sdk/namespacealexa_client_s_d_k_1_1application_utilities.html). `SystemSoundPlayer` is a new class that plays pre-defined sounds. Sounds currently supported include the wake word notification and the end of speech tone. This change is internal and you don't need to update your code.
* Removed [Echo Spatial Perception (ESP)](https://developer.amazon.com/blogs/alexa/post/042be85c-5a62-4c55-a18d-d7a82cf394df/esp-moves-to-the-cloud-for-alexa-enabled-devices) functionality from the Alexa Voice Service (AVS) device SDK. Make sure you download and test your devices using the new AVS SDK sample app. If you're using an older version of the sample app, manually remove any references to ESP or errors occur during compile.
* Added `onNotificationReceived` to `NotificationsObserverInterface`. `onNotificationReceived` broadcasts when `NotificationsObserverInterface` receives a new notification, instead of only sending the indicator state. This is important if you support a feature that requires a distinct signal for each notification received. See [NotificationsObserverInterface](https://alexa.github.io/avs-device-sdk/classalexa_client_s_d_k_1_1avs_common_1_1sdk_interfaces_1_1_notifications_observer_interface.html) for more details.
* Added support for [Multilingual Mode](https://developer.amazon.com/docs/alexa/alexa-voice-service/system.html#localecombinations). With this enabled, Alexa automatically detects what language a user speaks by analyzing the spoken wake word and proceeding utterances. Once Alexa identifies the language, all corresponding responses are in the same language. The current supported language pairs are:
 - `[ "en-US", "es-US" ]`
 - `[ "es-US", "en-US" ]`
 - `[ "en-IN", "hi-IN" ]`
 - `[ "hi-IN", "en-IN" ]`
 - `[ "en-CA", "fr-CA" ]`
 - `[ "fr-CA", "en-CA" ]`
<br/> **IMPORTANT**: Specify the locales your device supports in the [localeCombinations](https://developer.amazon.com/docs/alexa/alexa-voice-service/system.html#localecombinations) field in AlexaClientSDKConfig.json. This field can't be empty. If you don't set these values, the sample app fails to run.
* Added two new system settings, [Timezone](https://developer.amazon.com/docs/alexa/alexa-voice-service/system.html#settimezone) and [Locale](https://developer.amazon.com/docs/alexa/alexa-voice-service/system.html#locales).
  - Timezone: For example, you can set the `defaultTimezone` to `America/Vancouver`. If you don't set a value, `GMT` is set as the default value. If you set a new timezone, make sure that your AVS system settings and default timezone stay in sync. To handle this, use the new class `SystemTimeZoneInterface`. See [System Interface > SetTimeZone](https://developer.amazon.com/docs/alexa/alexa-voice-service/system.html#settimezone) for more information.
  - Locale: For example, you can set `defaultLocale` to `en-GB`, instead of the default `en-US`.
* The [SpeechRecognizer](https://developer.amazon.com/docs/alexa/alexa-voice-service/speechrecognizer.html) interface now supports the following functionalities.
 - Change wake word (`Alexa` supported for now).
 - Toggle start of request tone on/off.
 - Toggle End of request tone on/off.
* Deprecated the [CapabilityAgents](https://alexa.github.io/avs-device-sdk/classalexa_client_s_d_k_1_1avs_common_1_1avs_1_1_capability_agent.html) `Settings{…}` library. `Settings {…}` now maps to an interface that's no longer supported. You might need to update your code to handle these changes. Read [Settings Interface](https://developer.amazon.com/docs/alexa/alexa-voice-service/per-interface-settings.html) for more details.
* Added support for three new locals: Spanish - United States (ES_US), Hindi - India (HI_IN), and Brazilian - Portuguese (PT_BR).
* Linked the atomic library to the sample app to prevent build errors on Raspberry Pi.

**Bug Fixes**

* Fixed resource leaking in [EqualizerCapabilityAgent](https://alexa.github.io/avs-device-sdk/classalexa_client_s_d_k_1_1capability_agents_1_1equalizer_1_1_equalizer_capability_agent.html) after engine shutdown.
* [Issue 1391:](https://github.com/alexa/avs-device-sdk/pull/1391) Fixed an issue where [SQLiteDeviceSettingsStorage::open](https://alexa.github.io/avs-device-sdk/classalexa_client_s_d_k_1_1settings_1_1storage_1_1_s_q_lite_device_setting_storage.html#a7733e56145916f7ff265c5c950add492) tries to acquire a mutex twice, resulting in deadlock.
* [Issue 1468:](https://github.com/alexa/avs-device-sdk/issues/1468) Fixed a bug in [AudioPlayer::cancelDirective](https://alexa.github.io/avs-device-sdk/classalexa_client_s_d_k_1_1capability_agents_1_1audio_player_1_1_audio_player.html#a2c710c16f3627790fcc3238d34da9361) that causes a crash.
* Fixed Windows install script that caused the sample app build to fail - removed pip, flask, requests, and commentjson dependencies from the mingw.sh helper script.
* Fixed issue: notifications failed to sync upon device initialization. For example, let's say you had two devices - one turned on and the other turned off. After clearing the notification on the first device, it still showed up on the second device after turning it on.
* Fixed issue: barging in on a reminder caused it to stick in an inconsistent state, blocking subsequent reminders. For example, if a reminder was going off and you interrupted it, the reminder would get persist indefinitely. You could schedule future reminders, but they wouldn't play. Saying “Alexa stop” or rebooting the device fixed the “stuck” reminder.

**Known Issues**

* Music playback history isn't displayed in the Alexa app for certain account and device types.
* When using Gnu Compiler Collection 8+ (GCC 8+), `-Wclass-memaccess` triggers warnings. You can ignore these, they don't cause the build to fail.
* Android error `libDefaultClient.so not found` might occur. Resolve this by upgrading to ADB version 1.0.40.
* If a device loses a network connection, the lost connection status isn't returned via local TTS.
* ACL encounters issues if it receives audio attachments but doesn't consume them.
* `SpeechSynthesizerState` uses `GAINING_FOCUS` and `LOSING_FOCUS` as a workaround for handling intermediate states.
* Media streamed through Bluetooth might abruptly stop. To restart playback, resume the media in the source application or toggle next/previous.
* If a connected Bluetooth device is inactive, the Alexa app might indicates that audio is playing.
* The Bluetooth agent assumes that the Bluetooth adapter is always connected to a power source. Disconnecting from a power source during operation isn't yet supported.
* When using some products, interrupted Bluetooth playback might not resume if other content is locally streamed.
* `make integration` isn't available for Android. To run Android integration tests, manually upload the test binary and input file and run ADB.
* Alexa might truncate the beginning of speech when responding to text-to-speech (TTS) user events. This only impacts Raspberry Pi devices running Android Things with HDMI output audio.
* A reminder TTS message doesn't play if the sample app restarts and loses a network connection. Instead, the default alarm tone plays twice.
* `ServerDisconnectIntegratonTest` tests are disabled until they are updated to reflect new service behavior.
* Bluetooth initialization must complete before connecting devices, otherwise devices are ignored.
* The `DirectiveSequencerTest.test_handleBlockingThenImmediatelyThenNonBockingOnSameDialogId` test fails intermittently.

### v1.14.0 released 07/09/2019:

**Enhancements**

* AudioPlayer can now pre-buffer audio tracks in the Pre-Handle stage.

**Bug Fixes**

* Fixed an issue in the SQLite wrapper code where a `SQLiteStatement` caused a memory corruption issue.
* Fixed a race condition in SpeechSynthesizer that caused crashes.
* Fixed a `cmake` issue that specifies a dependency for Bluetooth incorrectly.
* Fixed a bug that caused Bluetooth playback to start automatically.
* Changed `supportedOperations` from a vector to a set in `ExternalMediaAdapterInterface`.
* Corrected an issue where a `VolumeChanged` event had previously been sent when the volume was unchanged after `setVolume` or `adjustVolume` had been called locally.
* Fixed issue with `IterativePlaylistParser` that prevented live stations on TuneIn from playing on Android.
* Corrected the spelling of "UNINITIALIZED".

**Known Issues**

* Music playback history isn't being displayed in the Alexa app for certain account and device types.
* On GCC 8+, issues related to `-Wclass-memaccess` will trigger warnings. However, this won't cause the build to fail and these warnings can be ignored.
* Android error ("libDefaultClient.so" not found) can be resolved by upgrading to ADB version 1.0.40
* When network connection is lost, lost connection status is not returned via local TTS.
* `ACL` may encounter issues if audio attachments are received but not consumed.
* `SpeechSynthesizerState` currently uses `GAINING_FOCUS` and `LOSING_FOCUS` as a workaround for handling intermediate state. These states may be removed in a future release.
* The Alexa app doesn't always indicate when a device is successfully connected via Bluetooth.
* Connecting a product to streaming media via Bluetooth will sometimes stop media playback within the source application. Resuming playback through the source application or toggling next/previous will correct playback.
* When a source device is streaming silence via Bluetooth, the Alexa app indicates that audio content is streaming.
* The Bluetooth agent assumes that the Bluetooth adapter is always connected to a power source. Disconnecting from a power source during operation is not yet supported.
* On some products, interrupted Bluetooth playback may not resume if other content is locally streamed.
* `make integration` is currently not available for Android. In order to run integration tests on Android, you'll need to manually upload the test binary file along with any input file. At that point, the adb can be used to run the integration tests.
* On Raspberry Pi running Android Things with HDMI output audio, beginning of speech is truncated when Alexa responds to user text-to-speech (TTS).
* When the sample app is restarted and the network connection is lost, the Reminder TTS message does not play. Instead, the default alarm tone will play twice.
* `ServerDisconnectIntegratonTest` tests have been disabled until they can be updated to reflect new service behavior.
* Devices connected before the Bluetooth CA is initialized are ignored.
* The `DirectiveSequencerTest.test_handleBlockingThenImmediatelyThenNonBockingOnSameDialogId` test fails intermittently.

### v1.13.0 released 05/22/2019:

**Enhancements**

* When an active Alert moves to the background, the alert now begins after a 10-second delay. Alert loop iteration delays can now no longer last longer than a maximum of 10 seconds, rather than depending on the length of the audio asset.
* Changed NotificationsSpeaker to use Alerts Volume instead of using the speaker volume.
* Allow customers to pass in an implementation of InternetConnectionMonitorInterface which will force AVSConnectionManager to reconnect on internet connectivity loss.
* Added an exponential wait time for retrying transmitting a message via CertifiedSender.
* When Volume is set to 0 and device is unmuted, volume is bumped up to a non-zero value. When Volume is set to 0 and Alexa talks back to you, volume is bumped up to a non-zero value.
* Deprecated HttpResponseCodes.h, which is now present only to ensure backward compatibility.
* The [default base URLs](https://developer.amazon.com/docs/alexa/alexa-voice-service/api-overview.html#endpoints) for AVS have changed. These new URLs are supported by SDK v1.13 and later versions. Amazon recommends that all new and existing implementations update to v1.13 or later and use the new base URLs accordingly; however, Amazon will continue to support the legacy base URLs.

**Bug Fixes**

* Fixed bug where receiving a Connected = true Property change from BlueZ without UUID information resulted in BlueZBluetoothDevice transitioning to CONNECTED state.
* Fixed bug where MediaStreamingStateChangedEvent may be sent on non-state related property changes.
* Added null check to SQLiteStatement::getColumnText.
* Fixed an issue where database values with unescaped single quotes passed to miscStorage database will fail to be stored. Added a note on the interface that only non-escaped values should be passed.
* Fixed a loop in audio in live stations based on playlists.
* Fixed a race condition in TemplateRuntime that may result in a crash.
* Fixed a race condition where a recognize event due to a EXPECT_SPEECH may end prematurely.
* Changed the name of Alerts channel to Alert channel within AudioActivityTracker.
* Prevented STOP Wakeword detections from generating Recognize events.
* The SQLiteDeviceSettingsStorageTest no longer fails for Android.

**Known Issues**

* Music playback history isn't being displayed in the Alexa app for certain account and device types.
* On GCC 8+, issues related to `-Wclass-memaccess` will trigger warnings. However, this won't cause the build to fail and these warnings can be ignored.
* Android error ("libDefaultClient.so" not found) can be resolved by upgrading to ADB version 1.0.40
* When network connection is lost, lost connection status is not returned via local TTS.
* `ACL` may encounter issues if audio attachments are received but not consumed.
* `SpeechSynthesizerState` currently uses `GAINING_FOCUS` and `LOSING_FOCUS` as a workaround for handling intermediate state. These states may be removed in a future release.
* The Alexa app doesn't always indicate when a device is successfully connected via Bluetooth.
* Connecting a product to streaming media via Bluetooth will sometimes stop media playback within the source application. Resuming playback through the source application or toggling next/previous will correct playback.
* When a source device is streaming silence via Bluetooth, the Alexa app indicates that audio content is streaming.
* The Bluetooth agent assumes that the Bluetooth adapter is always connected to a power source. Disconnecting from a power source during operation is not yet supported.
* On some products, interrupted Bluetooth playback may not resume if other content is locally streamed.
* `make integration` is currently not available for Android. In order to run integration tests on Android, you'll need to manually upload the test binary file along with any input file. At that point, the adb can be used to run the integration tests.
* On Raspberry Pi running Android Things with HDMI output audio, beginning of speech is truncated when Alexa responds to user text-to-speech (TTS).
* When the sample app is restarted and the network connection is lost, the Reminder TTS message does not play. Instead, the default alarm tone will play twice.
* ServerDisconnectIntegratonTest tests have been disabled until they can be updated to reflect new service behavior.
* Devices connected before the Bluetooth CA is initialized are ignored.

### v1.12.1 released 04/02/2019:

**Bug Fixes**

* Fixed a bug where the same URL was being requested twice when streaming iHeartRadio. Now, a single request is sent.
* Corrected pause/resume handling in `ProgressTimer` so that extra `ProgressReportDelayElapsed` events are not sent to AVS.

**Known Issues**

* Music playback history isn't being displayed in the Alexa app for certain account and device types.
* On GCC 8+, issues related to `-Wclass-memaccess` will trigger warnings. However, this won't cause the build to fail and these warnings can be ignored.
* Android error ("libDefaultClient.so" not found) can be resolved by upgrading to ADB version 1.0.40
* When network connection is lost, lost connection status is not returned via local TTS.
* `ACL` may encounter issues if audio attachments are received but not consumed.
* `SpeechSynthesizerState` currently uses `GAINING_FOCUS` and `LOSING_FOCUS` as a workaround for handling intermediate state. These states may be removed in a future release.
* The Alexa app doesn't always indicate when a device is successfully connected via Bluetooth.
* Connecting a product to streaming media via Bluetooth will sometimes stop media playback within the source application. Resuming playback through the source application or toggling next/previous will correct playback.
* When a source device is streaming silence via Bluetooth, the Alexa app indicates that audio content is streaming.
* The Bluetooth agent assumes that the Bluetooth adapter is always connected to a power source. Disconnecting from a power source during operation is not yet supported.
* On some products, interrupted Bluetooth playback may not resume if other content is locally streamed.
* `make integration` is currently not available for Android. In order to run integration tests on Android, you'll need to manually upload the test binary file along with any input file. At that point, the adb can be used to run the integration tests.
* On Raspberry Pi running Android Things with HDMI output audio, beginning of speech is truncated when Alexa responds to user text-to-speech (TTS).
* When the sample app is restarted and the network connection is lost, the Reminder TTS message does not play. Instead, the default alarm tone will play twice.

### v1.12.0 released 02/25/2019:

**Enhancements**

* Support was added for the `fr_CA` locale.
* The Executor has been optimized to run a single thread when there are active job in the queue, and to remain idle when there are not active jobs.
* An additional parameter of `alertType` has been added to the Alerts capability agent. This will allow observers of alerts to know the type of alert being delivered.
* Support for programmatic unload and load of PulseAudio Bluetooth modules was added. To enable this feature, there is a [new CMake option](https://github.com/alexa/avs-device-sdk/wiki/CMake-parameters#bluetooth): `BLUETOOTH_BLUEZ_PULSEAUDIO_OVERRIDE_ENDPOINTS`. Note that [libpulse-dev is a required dependency](https://github.com/alexa/avs-device-sdk/wiki/Dependencies#bluetooth) of this feature.
* An observer interface was added for when an active Bluetooth device connects and disconnects.
* The `BluetoothDeviceManagerInterface` instantiation was moved from `DefaultClient` to `SampleApp` to allow applications to override it.
* The `MediaPlayerInterface` now supports repeating playback of URL sources.
* The Kitt.AI wake word engine (WWE) is now compatible with GCC5+.
* Stop of ongoing alerts, management of MessageObservers, and management of CallStateObservers have been exposed through DefaultClient.

**Bug Fixes**

* [Issue 953](https://github.com/alexa/avs-device-sdk/issues/953) - The `MediaPlayerInterface` requirement that callbacks not be made upon a callers thread has been removed.
* [Issue 1136](https://github.com/alexa/avs-device-sdk/issues/1136) - Added a missing default virtual destructor.
* [Issue 1140](https://github.com/alexa/avs-device-sdk/issues/1140) - Fixed an issue where DND states were not synchronized to the AVS cloud after device reset.
* [Issue 1143](https://github.com/alexa/avs-device-sdk/issues/1143) - Fixed an issue in which the SpeechSynthesizer couldn't enter a sleeping state.
* [Issue 1183](https://github.com/alexa/avs-device-sdk/issues/1183) - Fixed an issue where alarm is not sounding for certain timezones
* Changing an alert's volume from the Alexa app now works when an alert is playing.
* Added missing shutdown handling for ContentDecrypter to prevent the `Stop` command from triggering a crash when SAMPLE-AES encrypted content was streaming.
* Fixed a bug where if the Notifications database is empty, due to a crash or corruption, the SDK initialization process enters an infinite loop when it retries to get context from the Notifications capability agent.
* Fixed a race condition that caused `AlertsRenderer` observers to miss notification that an alert has been completed.

**Known Issues**

* `PlaylistParser` and `IterativePlaylistParser` generate two HTTP requests (one to fetch the content type, and one to fetch the audio data) for each audio stream played.
* Music playback history isn't being displayed in the Alexa app for certain account and device types.
* On GCC 8+, issues related to `-Wclass-memaccess` will trigger warnings. However, this won't cause the build to fail and these warnings can be ignored.
* Android error ("libDefaultClient.so" not found) can be resolved by upgrading to ADB version 1.0.40
* When network connection is lost, lost connection status is not returned via local TTS.
* `ACL` may encounter issues if audio attachments are received but not consumed.
* `SpeechSynthesizerState` currently uses `GAINING_FOCUS` and `LOSING_FOCUS` as a workaround for handling intermediate state. These states may be removed in a future release.
* The Alexa app doesn't always indicate when a device is successfully connected via Bluetooth.
* Connecting a product to streaming media via Bluetooth will sometimes stop media playback within the source application. Resuming playback through the source application or toggling next/previous will correct playback.
* When a source device is streaming silence via Bluetooth, the Alexa app indicates that audio content is streaming.
* The Bluetooth agent assumes that the Bluetooth adapter is always connected to a power source. Disconnecting from a power source during operation is not yet supported.
* On some products, interrupted Bluetooth playback may not resume if other content is locally streamed.
* `make integration` is currently not available for Android. In order to run integration tests on Android, you'll need to manually upload the test binary file along with any input file. At that point, the adb can be used to run the integration tests.
* On Raspberry Pi running Android Things with HDMI output audio, beginning of speech is truncated when Alexa responds to user text-to-speech (TTS).
* When the sample app is restarted and the network connection is lost, the Reminder TTS message does not play. Instead, the default alarm tone will play twice.

### v1.11.0 released 12/19/2018:

**Enhancements**

* Added support for the new Alexa [DoNotDisturb](https://developer.amazon.com/docs/alexa/alexa-voice-service/donotdisturb.html) interface, which enables users to toggle the do not disturb (DND) function on their Alexa built-in products.
* The SDK now supports [Opus](https://opus-codec.org/license/) encoding, which is optional. To enable Opus, you must [set the CMake flag to `-DOPUS=ON`](https://github.com/alexa/avs-device-sdk/wiki/Build-Options#Opus-encoding), and include the [libopus library](https://github.com/alexa/avs-device-sdk/wiki/Dependencies#core-dependencies) dependency in your build.
* The MediaPlayer reference implementation has been expanded to support the SAMPLE-AES and AES-128 encryption methods for HLS streaming.
 * AES-128 encryption is dependent on libcrypto, which is part of the required openSSL library, and is enabled by default.
 * To enable [SAMPLE-AES](https://github.com/alexa/avs-device-sdk/wiki/Dependencies#core-dependencies/Enable-SAMPLE-AES-decryption) encryption, you must set the `-DSAMPLE_AES=ON` in your CMake command, and include the [FFMPEG](https://github.com/alexa/avs-device-sdk/wiki/Dependencies#core-dependencies/Enable-SAMPLE-AES-decryption) library dependency in your build.
* A new configuration for [deviceSettings](https://github.com/alexa/avs-device-sdk/blob/v1.11/Integration/AlexaClientSDKConfig.json#L59) has been added.This configuration allows you to specify the location of the device settings database.
* Added locale support for es-MX.

**Bug Fixes**

* Fixed an issue where music wouldn't resume playback in the Android app.
* Now all equalizer capabilities are fully disabled when equalizer is turned off in configuration file. Previously, devices were unconditionally required to provide support for equalizer in order to run the SDK.
* [Issue 1106](https://github.com/alexa/avs-device-sdk/issues/1106) - Fixed an issue in which the `CBLAuthDelegate` wasn't using the correct timeout during request refresh.
* [Issue 1128](https://github.com/alexa/avs-device-sdk/issues/1128) - Fixed an issue in which the `AudioPlayer` instance persisted at shutdown, due to a shared dependency with the `ProgressTimer`.
* Fixed in issue that occurred when a connection to streaming content was interrupted, the SDK did not attempt to resume the connection, and appeared to assume that the content had been fully downloaded. This triggered the next track to be played, assuming it was a playlist.
* [Issue 1040](https://github.com/alexa/avs-device-sdk/issues/1040) - Fixed an issue where alarms would continue to play after user barge-in.

**Known Issues**

* `PlaylistParser` and `IterativePlaylistParser` generate two HTTP requests (one to fetch the content type, and one to fetch the audio data) for each audio stream played.
* Music playback history isn't being displayed in the Alexa app for certain account and device types.
* On GCC 8+, issues related to `-Wclass-memaccess` will trigger warnings. However, this won't cause the build to fail, and these warnings can be ignored.
* In order to use Bluetooth source and sink PulseAudio, you must manually load and unload PulseAudio modules after the SDK starts.
* The `ACL` may encounter issues if audio attachments are received but not consumed.
* `SpeechSynthesizerState` currently uses `GAINING_FOCUS` and `LOSING_FOCUS` as a workaround for handling intermediate state. These states may be removed in a future release.
* The Alexa app doesn't always indicate when a device is successfully connected via Bluetooth.
* Connecting a product to streaming media via Bluetooth will sometimes stop media playback within the source application. Resuming playback through the source application or toggling next/previous will correct playback.
* When a source device is streaming silence via Bluetooth, the Alexa app indicates that audio content is streaming.
* The Bluetooth agent assumes that the Bluetooth adapter is always connected to a power source. Disconnecting from a power source during operation is not yet supported.
* On some products, interrupted Bluetooth playback may not resume if other content is locally streamed.
* `make integration` is currently not available for Android. In order to run integration tests on Android, you'll need to manually upload the test binary file along with any input file. At that point, the adb can be used to run the integration tests.
* On Raspberry Pi running Android Things with HDMI output audio, beginning of speech is truncated when Alexa responds to user TTS.
* When the sample app is restarted and network connection is lost, alerts don't play.
* When network connection is lost, lost connection status is not returned via local Text-to Speech (TTS).

### v1.10.0 released 10/24/2018:

**Enhancements**

* New optional configuration for [EqualizerController](https://github.com/alexa/avs-device-sdk/blob/v1.10/Integration/AlexaClientSDKConfig.json#L154). The EqualizerController interface allows you to adjust equalizer settings on your product, such as decibel (dB) levels and modes.
* Added reference implementation of the EqualizerController for GStreamer-based (MacOS, Linux, and Raspberry Pi) and OpenSL ES-based (Android) MediaPlayers. Note: In order to use with Android, it must support OpenSL ES.
* New optional configuration for the [TemplateRuntime display card value](https://github.com/alexa/avs-device-sdk/blob/v1.10/Integration/AlexaClientSDKConfig.json#L144).
* A configuration file generator script, `genConfig.sh` is now included with the SDK in the **tools/Install** directory. `genConfig.sh` and it's associated arguments populate `AlexaClientSDKConfig.json` with the data required to authorize with LWA.
* Added Bluetooth A2DP source and AVRCP target support for Linux.
* Added Alexa for Business (A4B) support, which includes support for handling the new [RevokeAuthorization](https://developer.amazon.com/docs/alexa-voice-service/system.html#revokeauth) directive in the Settings interface. A new CMake option has been added to enable A4B within the SDK, `-DA4B`.
* Added locale support for IT and ES.
* The Alexa Communication Library (ACL), `CBLAUthDelegate`, and sample app have been enhanced to detect de-authorization using the new `z` command.
* Added `ExternalMediaPlayerObserver`, which receives notification of player state, track, and username changes.
* `HTTP2ConnectionInterface` was factored out of `HTTP2Transport` to enable unit testing of `HTTP2Transport` and re-use of `HTTP2Connection` logic.

**Bug Fixes**

* Fixed a bug in which `ExternalMediaPlayer` adapter playback wasn't being recognized by AVS.
* [Issue 973](https://github.com/alexa/avs-device-sdk/issues/973) - Fixed issues related to `AudioPlayer` where progress reports were being sent out of order or with incorrect offsets.
* An `EXPECTING`, state has been added to `DialogUXState` in order to handle `EXPECT_SPEECH` state for hold-to-talk devices.
* [Issue 948](https://github.com/alexa/avs-device-sdk/issues/948) - Fixed a bug in which the sample app gets stuck various states.
* Fixed a bug where there was a delay between receiving a `DeleteAlert` directive, and deleting the alert.
* [Issue 839](https://github.com/alexa/avs-device-sdk/issues/839) - Fixed an issue where speech was being truncated due to the `DialogUXStateAggregator` transitioning between a `THINKING` and `IDLE` state.
* Fixed a bug in which the `AudioPlayer` attempted to play when it wasn't in the `FOREGROUND` focus.
* `CapabilitiesDelegateTest` now works on Android.
* [Issue 950](https://github.com/alexa/avs-device-sdk/issues/950) - Improved Android Media Player audio quality.
* [Issue 908](https://github.com/alexa/avs-device-sdk/issues/908) - Fixed compile error on g++ 7.x in which includes were missing.

**Known Issues**

* On GCC 8+, issues related to `-Wclass-memaccess` will trigger warnings. However, this won't cause the build to fail, and these warnings can be ignored.
* In order to use Bluetooth source and sink PulseAudio, you must manually load and unload PulseAudio modules after the SDK starts.
* When connecting a new device to AVS, *currently connected devices must be manually disconnected*. For example, if a user says "Alexa, connect my phone", and an Alexa Built-in speaker is already connected, there is no indication to the user a device is already connected.
* The `ACL` may encounter issues if audio attachments are received but not consumed.
* `SpeechSynthesizerState` currently uses `GAINING_FOCUS` and `LOSING_FOCUS` as a workaround for handling intermediate state. These states may be removed in a future release.
* The Alexa app doesn't always indicate when a device is successfully connected via Bluetooth.
* Connecting a product to streaming media via Bluetooth will sometimes stop media playback within the source application. Resuming playback through the source application or toggling next/previous will correct playback.
* When a source device is streaming silence via Bluetooth, the Alexa app indicates that audio content is streaming.
* The Bluetooth agent assumes that the Bluetooth adapter is always connected to a power source. Disconnecting from a power source during operation is not yet supported.
* On some products, interrupted Bluetooth playback may not resume if other content is locally streamed.
* `make integration` is currently not available for Android. In order to run integration tests on Android, you'll need to manually upload the test binary file along with any input file. At that point, the adb can be used to run the integration tests.
* On Raspberry Pi running Android Things with HDMI output audio, beginning of speech is truncated when Alexa responds to user TTS.
* When the sample app is restarted and network connection is lost, Alerts don't play.
* When network connection is lost, lost connection status is not returned via local TTS.

### v1.9.0 released 08/28/2018:

**Enhancements**

* Added Android SDK support, which includes new implementations of the MediaPlayer, audio recorder, and logger.
* Added the [InteractionModel](https://developer.amazon.com/docs/alexa/alexa-voice-service/interaction-model.html) interface, which enables Alexa Routines.
* Optional configuration changes have been introduced. Now a [network interface can be specified](https://github.com/alexa/avs-device-sdk/blob/v1.9/Integration/AlexaClientSDKConfig.json#L129) to connect to the SDK via curl.
* [Build options can be configured](https://github.com/alexa/avs-device-sdk/wiki/Build-Options#build-for-Android) to support Android.
* Added GUI 1.1 support. The `PlaybackController` has been extended to support new control functionality, and the `System` interface has been updated to support `SoftwareInfo`.

**Bug Fixes**

* Installation script execution time has been reduced. Now a single branch clone is used, such as the master branch.
* [Issue 846](https://github.com/alexa/avs-device-sdk/issues/846) - Fixed a bug where audio stuttered on slow network connections.
* Removed the `SpeakerManager` constructor check for non-zero speakers.
* [Issue 891](https://github.com/alexa/avs-device-sdk/issues/891) - Resolved incorrect offset in the `PlaybackFinished` event.
* [Issue 727](https://github.com/alexa/avs-device-sdk/issues/727) - Fixed an issue where the sample app behaved erratically upon network disconnection/reconnection.
* [Issue 910](https://github.com/alexa/avs-device-sdk/issues/910) - Fixed a GCC 8+ compilation issue. Note: issues related to `-Wclass-memaccess` will still trigger warnings, but won't fail compilation.
* [Issue 871](https://github.com/alexa/avs-device-sdk/issues/871) [Issue 880](https://github.com/alexa/avs-device-sdk/issues/880) - Fixed compiler warnings.
* Fixed an issue where `PlaybackStutterStarted` and `PlaybackStutterFinished` events were not being sent due to a missing Gstreamer queue element.
* Fixed a bug where the `CapabilitiesDelegate` database was not being cleared upon logout.
* Fixed in issue that caused the following compiler warning “class has virtual functions but non-virtual destructor”.
* Fixed a bug where `BlueZDeviceManager` was not properly destroyed.
* Fixed a bug that occurred when the initializer list was converted to `std::unordered_set`.
* Fixed a build error that occurred when building with `BUILD_TESTING=Off`.

**Known Issues**
* If a device is not connected to the Internet at the time that an alarm or reminder is scheduled to sound, the SDK will not play any sound for the alarm or reminder at that scheduled time.
* The `ACL` may encounter issues if audio attachments are received but not consumed.
* `SpeechSynthesizerState` currently uses `GAINING_FOCUS` and `LOSING_FOCUS` as a workaround for handling intermediate state. These states may be removed in a future release.
* The Alexa app doesn't always indicate when a device is successfully connected via Bluetooth.
* Connecting a product to streaming media via Bluetooth will sometimes stop media playback within the source application. Resuming playback through the source application or toggling next/previous will correct playback.
* When a source device is streaming silence via Bluetooth, the Alexa companion app indicates that audio content is streaming.
* The Bluetooth agent assumes that the Bluetooth adapter is always connected to a power source. Disconnecting from a power source during operation is not yet supported.
* On some products, interrupted Bluetooth playback may not resume if other content is locally streamed.
* On Raspberry Pi, when streaming audio via Bluetooth, sometimes the audio stream stutters.
* These `CapabilitiesDelegateTest` tests have been temporarily disabled to prevent build errors for the Android build: `CapabilitiesDelegateTest.withCapabilitiesHappyCase`, `CapabilitiesDelegateTest.republish`, `CapabilitiesDelegateTest.testClearData`.
* `make integration` is currently not available for Android. In order to run integration tests on Android, you'll need to manually upload the test binary file along with any input file. At that point, the adb can be used to run the integration tests.
* On Raspberry Pi running Android Things with HDMI output audio, beginning of speech is truncated when Alexa responds to user TTS.
* When the sample app is restarted and network connection is lost, Alerts don't play.
* When network connection is lost, lost connection status is not returned via local TTS.

### v1.8.1 released 07/09/2018:

**Enhancements**

* Added support for adjustment of alert volume.
* Added support for deletion of multiple alerts.
* The following `SpeakerInterface::Type` enumeration values have changed:
 * `AVS_SYNCED` is now `AVS_SPEAKER_VOLUME`.
 * `LOCAL` is now `AVS_ALERTS_VOLUME`.

**Known Issues**
* The `ACL` may encounter issues if audio attachments are received but not consumed.
* `SpeechSynthesizerState` currently uses `GAINING_FOCUS` and `LOSING_FOCUS` as a workaround for handling intermediate state. These states may be removed in a future release.
* The Alexa app doesn't always indicate when a device is successfully connected via Bluetooth.
* Connecting a product to streaming media via Bluetooth will sometimes stop media playback within the source application. Resuming playback through the source application or toggling next/previous will correct playback.
* When a source device is streaming silence via Bluetooth, the Alexa companion app indicates that audio content is streaming.
* The Bluetooth agent assumes that the Bluetooth adapter is always connected to a power source. Disconnecting from a power source during operation is not yet supported.
* On some products, interrupted Bluetooth playback may not resume if other content is locally streamed.
* On Raspberry Pi, when streaming audio via Bluetooth, sometimes the audio stream stutters.

### v1.8.0 released 06/27/2018:

**Enhancements**

* Added local stop functionality. This allows a user to stop an active function, such as an alert or timer, by uttering "Alexa, stop" when an Alexa-enabled product is *offline*.
* Alerts in the background now stream in 10 sec intervals, rather than continuously.
* Added support for France to the sample app.
* Updated the ACL MIME type for sending JSON to AVS from `"text/json"` to `"application/json"`.
* `friendlyName` can now be updated for `BlueZ` implementations of `BlueZBluetoothDevice` and `BlueZHostController`.

**Bug Fixes**
* Fixed an issue where the Bluetooth agent didn't clear user data upon reset, including paired devices and the `uuidMapping` table.
* Fixed `MediaPlayer` threading issues. Now each instance has it's own `glib` main loop thread, rather than utilizing the default main context worker thread.
* Fixed segmentation fault issues that occurred when certain static initializers needed to be initialized in a certain order, but the order wasn't defined.

**Known Issues**
* The `ACL` may encounter issues if audio attachments are received but not consumed.
* `SpeechSynthesizerState` currently uses `GAINING_FOCUS` and `LOSING_FOCUS` as a workaround for handling intermediate state. These states may be removed in a future release.
* The Alexa app doesn't always indicate when a device is successfully connected via Bluetooth.
* Connecting a product to streaming media via Bluetooth will sometimes stop media playback within the source application. Resuming playback through the source application or toggling next/previous will correct playback.
* When a source device is streaming silence via Bluetooth, the Alexa companion app indicates that audio content is streaming.
* The Bluetooth agent assumes that the Bluetooth adapter is always connected to a power source. Disconnecting from a power source during operation is not yet supported.
* On some products, interrupted Bluetooth playback may not resume if other content is locally streamed.
* On Raspberry Pi, when streaming audio via Bluetooth, sometimes the audio stream stutters.
* On Raspberry Pi, `BlueALSA` must be terminated each time the device boots. See [Raspberry Pi Quick Start Guide](https://github.com/alexa/avs-device-sdk/wiki/Raspberry-Pi-Quick-Start-Guide-with-Script#bluetooth) for more information.

### v1.7.1 released 05/04/2018:

**Enhancements**
* Added the Bluetooth interface, which manages the Bluetooth connection between Alexa-enabled products and peer devices. This release supports `A2DP-SINK` and `AVRCP` profiles. **Note**: Bluetooth is optional and is currently limited to Raspberry Pi and Linux platforms.
* Added new [Bluetooth dependencies](https://github.com/alexa/avs-device-sdk/wiki/Dependencies#bluetooth-dependencies) for Linux and Raspberry Pi.
* Device Capability Framework (`DCF`) renamed to `Capabilities`.
* Updated the non-CBL client ID error message to be more specific.
* Updated the sample app to enter a limited interaction mode after an unrecoverable error.

**Bug Fixes**
* [Issue 597](https://github.com/alexa/avs-device-sdk/issues/597) - Fixed a bug where the sample app did not respond to locale change settings.
* Fixed issue where GStreamer 1.14 `MediaPlayerTest` failed on Windows.
* Fixed an issue where a segmentation fault was triggered after unrecoverable error handling.

**Known Issues**
* The `ACL` may encounter issues if audio attachments are received but not consumed.
* `SpeechSynthesizerState` currently uses `GAINING_FOCUS` and `LOSING_FOCUS` as a workaround for handling intermediate state. These states may be removed in a future release.
* The Alexa app doesn't always indicate when a device is successfully connected via Bluetooth.
* Connecting a product to streaming media via Bluetooth will sometimes stop media playback within the source application. Resuming playback through the source application or toggling next/previous will correct playback.
* When streaming silence via Bluetooth, the Alexa companion app will sometimes indicate that media content is streaming.
* The Bluetooth agent assumes that the Bluetooth adapter is always connected to a power source. Disconnecting from a power source during operation is not yet supported.
* On some products, interrupted Bluetooth playback may not resume if other content is locally streamed.
* When streaming content via Bluetooth, under certain conditions playback will fail to resume and the sample app hangs on exit. This is due to a conflict between the `GStreamer` pipeline and the Bluetooth agent.
* On Raspberry Pi, when streaming audio via Bluetooth, sometimes the audio stream stutters.
* On Raspberry Pi, `BlueALSA` must be terminated each time the device boots. See [Raspberry Pi Quick Start Guide](https://github.com/alexa/avs-device-sdk/wiki/Raspberry-Pi-Quick-Start-Guide-with-Script#bluetooth) for more information.

### v1.7.0 released 04/18/2018:

**Enhancements**
* `AuthDelegate` and `AuthServer.py` have been replaced by `CBLAUthDelegate`, which uses Code Based Linking for authorization.
* Added new properties to `AlexaClientSDKConfig`:
 * [`cblAuthDelegate`](https://github.com/alexa/avs-device-sdk/blob/master/Integration/AlexaClientSDKConfig.json#L2) - This object specifies parameters for `CBLAuthDelegate`.
 * [`miscDatabase`](https://github.com/alexa/avs-device-sdk/blob/master/Integration/AlexaClientSDKConfig.json#L34) - A generic key/value database to be used by various components.
 * [`dcfDelegate`](https://github.com/alexa/avs-device-sdk/blob/master/Integration/AlexaClientSDKConfig.json#L17) - This object specifies parameters for `DCFDelegate`. Within this object, values were added for `endpoint` and `overridenDcfPublishMessageBody`. `endpoint` is the endpoint for the Capabilities API. `overridenDcfPublishMessageBody`is the message that is sent to the Capabilities API. **Note**: Values in the `dcfDelegate` object will only work in `DEBUG` builds.
 * [`deviceInfo`](https://github.com/alexa/avs-device-sdk/blob/master/Integration/AlexaClientSDKConfig.json#L9) - Specifies device-identifying information for use by the Capabilities API and `CBLAuthDelegate`.
* Updated Directive Sequencer to support wildcard directive handlers. This allows a handler for a given AVS interface to register at the namespace level, rather than specifying the names of all directives within a given namespace.
* Updated the Raspberry Pi installation script to include `alsasink` in `AlexaClientSDKConfig`.
* Added `audioSink` as a configuration option. This allows users to override the audio sink element used in `Gstreamer`.
* Added an interface for monitoring internet connection status: `InternetConnectionMonitorInterface.h`.
* The Alexa Communications Library (ACL) is no longer required to wait until authorization has succeeded before attempting to connect to AVS. Instead, `HTTP2Transport` handles waiting for authorization to complete.
* Device capabilities can now be sent for each capability interface using the Capabilities API.
* The sample app has been updated to send Capabilities API messages, which are automatically sent when the sample app starts. **Note**: A successful call to the Capabilities API must occur before a connection with AVS is established.
* The SDK now supports HTTP PUT messages.
* Added support for opt-arg style arguments and multiple configuration files. Now, the sample app can be invoked by either of these commands: `SampleApp <configfile> <debuglevel>` OR `SampleApp -C file1 -C file2 ... -L loglevel`.

**Bug Fixes**
* Fixed Issues [447](https://github.com/alexa/avs-device-sdk/issues/447) and [553](https://github.com/alexa/avs-device-sdk/issues/553).
* Fixed the `AttachmentRenderSource`'s handling of `BLOCKING` `AttachmentReaders`.
* Updated the `Logger` implementation to be more resilient to `nullptr` string inputs.
* Fixed a `TimeUtils` utility-related compile issue.
* Fixed a bug in which alerts failed to activate if the system was restarted without network connection.
* Fixed Android 64-bit build failure issue.

**Known Issues**
* The `ACL` may encounter issues if audio attachments are received but not consumed.
* `SpeechSynthesizerState` currently uses `GAINING_FOCUS` and `LOSING_FOCUS` as a workaround for handling intermediate state. These states may be removed in a future release.
* Some ERROR messages may be printed during start-up even if initialization proceeds normally and successfully.
* If an unrecoverable authorization error is encountered the sample app may crash on shutdown.
* If a non-CBL `clientId` is included in the `deviceInfo` section of `AlexaClientSDKConfig.json`, the error will be reported as an unrecoverable authorization error, rather than a more specific error.


### [1.6.0] - 2018-03-08

**Enhancements**
* `rapidJson` is now included with "make install".
* Updated the `TemplateRuntimeObserverInterface` to support clearing of `displayCards`.
* Added Windows SDK support, along with an installation script (MinGW-w64).
* Updated `ContextManager` to ignore context reported by a state provider.
* The `SharedDataStream` object is now associated by playlist, rather than by URL.
* Added the `RegistrationManager` component. Now, when a user logs out all persistent user-specific data is cleared from the SDK. The log out functionality can be exercised in the sample app with the new command: `k`.

**Bug Fixes**
* [Issue 400](https://github.com/alexa/avs-device-sdk/issues/400) Fixed a bug where the alert reminder did not iterate as intended after loss of network connection.
* [Issue 477](https://github.com/alexa/avs-device-sdk/issues/477) Fixed a bug in which Alexa's weather response was being truncated.
* Fixed an issue in which there were reports of instability related to the Sensory engine. To correct this, the `portAudio` [`suggestedLatency`](https://github.com/alexa/avs-device-sdk/blob/master/Integration/AlexaClientSDKConfig.json#L62) value can now be configured.

**Known Issues**
* The `ACL` may encounter issues if audio attachments are received but not consumed.
* `SpeechSynthesizerState` currently uses `GAINING_FOCUS` and `LOSING_FOCUS` as a workaround for handling intermediate state. These states may be removed in a future release.
* Music playback doesn't immediately stop when a user barges-in on iHeartRadio.
* The Windows sample app hangs on exit.
* GDB receives a `SIGTRAP` when troubleshooting the Windows sample app.
* `make integration` doesn't work on Windows. Integration tests will need to be run individually.

### [1.5.0] - 2018-02-12

**Enhancements**
* Added the `ExternalMediaPlayer` Capability Agent. This allows playback from music providers that control their own playback queue. Example: Spotify.
* Added support for AU and NZ to the `SampleApp`.
* Firmware version can now be sent to Alexa via the `SoftwareInfo` event. The firmware version is specified in the config file under the `sampleApp` object as an integer value named [`firmwareVersion`](https://github.com/alexa/avs-device-sdk/blob/master/Integration/AlexaClientSDKConfig.json#L52).
* The new `f` command was added to the `SampleApp` which allows the firmware version to be updated at run-time.
* Optional configuration changes have been introduced. Now a [default log level](https://github.com/alexa/avs-device-sdk/blob/master/Integration/AlexaClientSDKConfig.json#L93) can be set for `ACSDK_LOG_MODULE` components, globally or individually. This value is specified under a new root level configuration object called `logger`, and the value itself is named `logLevel`. This allows you to limit the degree of logging to that default value, such as `ERROR`or `INFO`.

**Bug Fixes**
* Fixed bug where `AudioPlayer` progress reports were not being sent, or were being sent incorrectly.
* [Issue 408](https://github.com/alexa/avs-device-sdk/issues/408) - Irrelevant code related to `UrlSource` was removed from the `GStreamer-based MediaPlayer` implementation.
* The `TZ` variable no longer needs to be set to `UTC` when building the `SampleApp`.
* Fixed a bug where `CurlEasyHandleWrapper` logged unwanted data on failure conditions.
* Fixed a bug to improve `SIGPIPE` handling.
* Fixed a bug where the filename and classname were mismatched. Changed `UrlToAttachmentConverter.h` to `UrlContentToAttachmentConverter.h`,and `UrlToAttachmentConverter.cpp` to `UrlContentToAttachmentConverter.cpp`.
* Fixed a bug where after muting and then un-muting the GStreamer-based `MediaPlayer` implementation, the next item in queue would play instead of continuing playback of the originally muted item.

**Known Issues**
* The `ACL` may encounter issues if audio attachments are received but not consumed.
* Display Cards for Kindle don't render.
* `SpeechSynthesizerState` currently uses `GAINING_FOCUS` and `LOSING_FOCUS` as a workaround for handling intermediate state. These states may be removed in a future release.
* Music playback doesn't immediately stop when a user barges-in on iHeartRadio.

### [1.4.0] - 2018-01-12

**Enhancements**
* Added the Notifications Capability Agent. This allows a client to receive notification indicators from Alexa.
* Added support for the `SoftwareInfo` event. This code is triggered in the `SampleApp` by providing a positive decimal integer as the "firmwareVersion" value in "sampleApp" object of the `AlexaClientSDKConfig.json`. The reported firmware version can be updated after starting the `SampleApp` by calling `SoftwareInfoSender::setFirmwareVersion()`. This code path can be exercised in the `SampleApp` with the new command: `f`.
* Added unit tests for Alerts.
* The GStreamer-based pipeline allows for the configuration of `MediaPlayer` output based on information provided in `Config`.
* Playlist streaming now uses a `BLOCKING` writer, which improves streaming efficiency.

**Bug Fixes**
* Fixed bug where `SpeechSynthesizer` would not stop playback when a state change timeout was encountered.
* Fixed the `SampleApplication` destructor to avoid segfaults if the object is not constructed correctly.
* Fixed bug where `AudioPlayer` would erroneously call `executeStop()` in `cancelDirective()`.
* [Issue 396](https://github.com/alexa/avs-device-sdk/issues/396) - Fixed bug for compilation error with GCC7 in `AVSCommon/SDKInterfaces/include/AVSCommon/SDKInterfaces/Audio/AlertsAudioFactoryInterface.h`
* [Issue 384](https://github.com/alexa/avs-device-sdk/issues/384) - Fixed bug that caused `AuthServer.py` to crash.
* Fixed bug where a long delay was encountered after pausing and resuming a large Audible chapter.
* Fixed bug that caused named timers and reminders to loop for an additional `loopCount` .
* Fixed memory corruption bug in `MessageInterpreter`.
* Fixed illegal memory accesses in `MediaPlayer` logging.

**Known Issues**
* The `ACL` may encounter issues if audio attachments are received but not consumed.
* Display Cards for Kindle don't render.
* If using the GStreamer-based `MediaPlayer` implementation, after muting and un-muting an audio item, the next item in the queue will begin playing rather than continuing playback of the originally muted audio item.
* `SpeechSynthesizerState` currently uses `GAINING_FOCUS` and `LOSING_FOCUS` as a workaround for handling intermediate state. These states may be removed in a future release.
* Music playback doesn't immediately stop when a user barges-in on iHeartRadio.

### [1.3.0] - 2017-12-08

* **Enhancements**
 * ContextManager now passes the namespace/name of the desired state to StateProviderInterface::provideState(). This is helpful when a single StateProvider object provides multiple states, and needs to know which one ContextManager is asking for.
 * The mime parser was hardened against duplicate boundaries.
 * Added functionality to add and remove AudioPlayer observers to the DefaultClient.
 * Unit tests for Alerts were added.
 * Added en-IN, en-CA and ja-JP to the SampleApp locale selection menu.
 * Added default alert and timer audio data to the SDK SampleApp. There is no longer a requirement to download these audio files and configure them in the json configuration file.
 * Added support in SDS Reader and AttachmentReader for seeking into the future. This allows a reader to move to an index which has not yet arrived in the SDS and poll/block until it arrives.
 * Added support for blocking Writers in the SharedDataStream class.
 * Changed the default status code sent by MessageRequestObserverInterface::onSendCompleted() to SERVER_OTHER_ERROR, and mapped HTTP code 500 to SERVER_INTERNAL_ERROR_V2.
 * Added support for parsing stream duration out of playlists.
 * Added a configuration option ("sampleApp":"displayCardsSupported") that allows the displaying of display cards to be enabled or disabled.
 * Named Timers and Reminders have been updated to fall back to the on-device background audio sound when cloud urls cannot be accessed or rendered.

* **Bug Fixes**
 * Removed floating point dependencies from core SDK libraries.
 * Fixed bug in SpeechSynthesizer where it's erroneously calling stop more than once.
 * Fixed an issue in ContentFetcher where it could hang during destruction until an active GET request completed.
 * Fixed a couple of parsing bugs in LibCurlHttpContentFetcher related to case-sensitivity and mime-type handling.
 * Fixed a bug where MediaPlayerObserverInterface::onPlaybackResumed() wasn't being called after resuming from a pause with a pending play/resume.
 * Fixed a bug in LibCurlContentFetcher where it could error out if data is written to the SDS faster than it is consumed.
 * The GStreamer-based MediaPlayer reference implementation now uses the ACL HTTP configured client.
  * An API change has been made to MediaPlayerInterface::setSource(). This method now takes in an optional offset as well to allow for immediately streaming to the offset if possible.
  * Next and Previous buttons now work with Audible.
  * Pandora resume stuttering is addressed.
  * Pausing and resuming Amazon music no longer seeks back to the beginning of the song.
 * libcurl CURLOPT_NOSIGNAL option is set to 1 (https://curl.haxx.se/libcurl/c/CURLOPT_NOSIGNAL.html) to avoid crashes observed in SampleApp.
 * Fixed the timing of the PlaybackReportIntervalEvent and PlaybackReportDelayEvent as specified in the directives.
 * Fixed potential deadlocks in MediaPlayer during shutdown related to queued callbacks.
 * Fixed a crash in MediaPlayer that could occur if the network is disconnected during playback.
 * Fixed a bug where music could keep playing while Alexa is speaking.
 * Fixed a bug which was causing problems with pause/resume and next/previous with Amazon Music.
 * Fixed a bug where music could briefly start playing between speaks.
 * Fixed a bug where HLS playlists would stop streaming after the initial playlist had been played to completion.
 * Fixed a bug where Audible playback could not advance to the next chapter.
 * Fixed some occurrences of SDK entering the IDLE state during the transition between Listening and Speaking states.
 * Fixed a bug where PlaybackFinished events were not reporting the correct offset.
  * An API change has been made to MediaPlayerInterface::getOffset(). This method is now required to return the final offset when called after playback has stopped.
 * Fixed a problem where AIP was erroneously resetting its state upon getting a cancelDirective() callback.

* **Known Issues**
 * Capability agent for Notifications is not included in this release.
 * `ACL`'s asynchronous receipt of audio attachments may manage resources poorly in scenarios where attachments are received but not consumed.
 * GUI cards don't show for Kindle.
 * The new SpeechSynthesizerState state values GAINING_FOCUS and LOSING_FOCUS were added as part of a work-around. The will likely be removed in subsequent releases.
 * With the gstreamer-based MediaPlayer, after muting and unmuting, the next item starts playing rather than continuing with the current item.

### [1.2.1] - 2017-11-16

* **Enhancements**
 * Added comments to `AlexaClientSDKConfig.json`. These descriptions provide additional guidance for what is expected for each field.
 * Enabled pause and resume controls for Pandora.

* **Bug Fixes**
 * Bug fix for [issue #329](https://github.com/alexa/avs-device-sdk/issues/329) - `HTTP2Transport` instances no longer leak when `SERVER_SIDE_DISCONNECT` is encountered.
 * Bug fix for [issue #189](https://github.com/alexa/avs-device-sdk/issues/189) - Fixed a race condition in the `Timer` class that sometimes caused `SpeechSynthesizer` to get stuck in the "Speaking" state.
 * Bug fix for a race condition that caused `SpeechSynthesizer` to ignore subsequent `Speak` directives.
 * Bug fix for corrupted mime attachments.

### [1.2.0] - 2017-10-27
* **Enhancements**
 * Updated MediaPlayer to solve stability issues
 * All capability agents were refined to work with the updated MediaPlayer
 * Added the TemplateRuntime capability agent
 * Added the SpeakerManager capability agent
 * Added a configuration option ("sampleApp":"endpoint") that allows the endpoint that SampleApp connects to to be specified without changing code or rebuilding
 * Added very verbose capture of libcurl debug information
 * Added an observer interface to observer audio state changes from AudioPlayer
 * Added support for StreamMetadataExtracted Event. Stream tags found in the stream are represented in JSON and sent to AVS
 * Added to the SampleApp a simple GuiRenderer as an observer to the TemplateRuntime Capability Agent
 * Moved shared libcurl functionality to AVSCommon/Utils
 * Added a CMake option to exclude tests from the "make all" build. Use "cmake <absolute-path-to-source>
 -DACSDK_EXCLUDE_TEST_FROM_ALL=ON" to enable it. When this option is enabled "make unit" and "make integration" still could be used to build and run the tests

* **Bug fixes**:
 * Previously scheduled alerts now play following a restart
 * General stability fixes
 * Bug fix for CertifiedSender blocking forever if the network goes down while it's trying to send a message to AVS
 * Fixes for known issue of Alerts integration tests fail: AlertsTest.UserLongUnrelatedBargeInOnActiveTimer and AlertsTest.handleOneTimerWithVocalStop
 * Attempting to end a tap-to-talk interaction with the tap-to-talk button wouldn't work
 * SharedDataStream could encounter a race condition due to a combination of a blocking Reader and a Writer closing before writing any data
 * Bug-fix for the ordering of notifications within alerts scheduling. This fixes the issue where a local-stop on an alert would also stop a subsequent alert if it were to begin without delay

* **Known Issues**

* Capability agent for Notifications is not included in this release
* Inconsistent playback behavior when resuming content ("Alexa, pause." / "Alexa, resume."). Specifically, handling playback offsets, which causes the content to play from the start. This behavior is also occasionally seen with "Next" /
"Previous".
* `ACL`'s asynchronous receipt of audio attachments may manage resources poorly in scenarios where attachments are received but not consumed.
* Music playback failures may result in an error Text to Speech being rendered repeatedly
* Reminders and named timers don't sound when there is no connection
* GUI cards don't show for Kindle

### [1.1.0] - 2017-10-02
* **Enhancements**
 * Better GStreamer error reporting. MediaPlayer used to only report  `MEDIA_ERROR_UNKNOWN`, now reports more specific errors as defined in `ErrorType.h`.
 * Codebase has been formatted for easier reading.
 * `DirectiveRouter::removeDirectiveHandler()` signature changed and now returns a bool indicating if given handler should be successfully removed or not.
 * Cleanup of raw and shared pointers in the creation of `Transport` objects.
 * `HTTP2Stream`s now have IDs assigned as they are acquired as opposed to created, making associated logs easier to interpret.
 * `AlertsCapabilityAgent` has been refactored.
   * Alert management has been factored out into an `AlertScheduler` class.
 * Creation of Reminder (implements Alert) class.
 * Added new capability agent for `PlaybackController` with unit tests.
 * Added Settings interface with unit tests.
 * Return type of `getOffsetInMilliseconds()` changed from `int64_t` to `std::chronology::milliseconds`.
 * Added `AudioPlayer` unit tests.
 * Added teardown for all Integration tests except Alerts.
 * Implemented PlaylistParser.

* **Bug fixes**:
 * AIP getting stuck in various states and refusing user input on network outage.
 * SampleApp crashing if running for 5 minutes after network disconnect.
 * Issue where on repeated user barge-ins, `AudioPlayer` would not pause. Specifically, the third attempt to “Play iHeartRadio” would not result in currently-playing music pausing.
 * Utterances being ignored after particularly long TTS.
 * GStreamer errors cropping up on SampleApp exit as a result of accessing the pipeline before it’s been setup.
 * Crashing when playing one URL after another.
 * Buffer overrun in Alerts Renderer.
 * [SampleApp crashing when issuing "Alexa skip" command with iHeartRadio.](https://github.com/alexa/avs-device-sdk/issues/153)
 * [`HTTP2Transport` network thread triggering a join on itself.](https://github.com/alexa/avs-device-sdk/issues/127)
 * [`HTTP2Stream` request handling truncating exception messages.](https://github.com/alexa/avs-device-sdk/issues/67)
 * [`AudioPlayer` was attempting an incorrect state transition from `STOPPED` to `PLAYING` through a `playbackResumed`.](https://github.com/alexa/avs-device-sdk/issues/138)

* **Known Issues**

* Native components for the following capability agents are **not** included in this release: `Speaker`, `TemplateRuntime`, and `Notifications`
* `ACL`'s asynchronous receipt of audio attachments may manage resources poorly in scenarios where attachments are received but not consumed.
* When an `AttachmentReader` does not deliver data for prolonged periods, `MediaPlayer` may not resume playing the delayed audio.
* Without the refresh token in the JSON file, the sample app crashes on start up.
* Alerts do not play after restarting the device.
* Alexa's responses are cut off by about half a second when asking "What's up" or barging into an active alarm to ask the time.
* Switching from Kindle to Amazon Music after pausing and resuming Kindle doesn't work.
* Pause/resume on Amazon Music causes entire song to start over.
* Stuck in various states if `ExpectSpeech` comes in when the microphone has been turned off.
* Pausing and resuming Pandora causes stuttering, looped audio.
* Audible features are not fully supported.
* `Recognize` event after regaining network connection and during an alarm going off can cause client to get stuck in `Recognizing` state.
* Three Alerts integration tests fail: `handleMultipleTimersWithLocalStop`, `AlertsTest.UserLongUnrelatedBargeInOnActiveTimer`, `AlertsTest.handleOneTimerWithVocalStop`
* `MediaPlayerTest.testSetOffsetSeekableSource` unit test fails intermittently on Linux.

### [1.0.3] - 2017-09-19
* **Enhancements**
 * Implemented `setOffSet` in `MediaPlayer`.
 * [Updated `LoggerUtils.cpp`](https://github.com/alexa/avs-device-sdk/issues/77).

* **Bug Fixes**
 * [Bug fix to address incorrect stop behavior caused when Audio Focus is set to `NONE` and released](https://github.com/alexa/avs-device-sdk/issues/129).
 * Bug fix for intermittent failure in `handleMultipleConsecutiveSpeaks`.
 * Bug fix for `jsonArrayExist` incorrectly parsing JSON when trying to locate array children.
 * Bug fix for ADSL test failures with `sendDirectiveWithoutADialogRequestId`.
 * Bug fix for `SpeechSynthesizer` showing the wrong UX state when a burst of `Speak` directives are received.
 * Bug fix for recursive loop in `AudioPlayer.Stop`.

### [1.0.2] - 2017-08-23
* Removed code from AIP which propagates ExpectSpeech initiator strings to subsequent Recognize events. This code will be re-introduced when AVS starts sending initiator strings.

### [1.0.1] - 2017-08-17

* Added a fix to the sample app so that the `StateSynchronization` event is the first that gets sent to AVS.
* Added a `POST_CONNECTED` enum to `ConnectionStatusObserver`.
* `StateSychronizer` now automatically sends a `StateSynchronization` event when it receives a notification that `ACL` is `CONNECTED`.
* Added `make install` for installing the AVS Device SDK.
* Added an optional `make networkIntegration` for integration tests for slow network (only on Linux platforms).
* Added shutdown management which fully cleans up SDK objects during teardown.
* Fixed an issue with `AudioPlayer` barge-in which was preventing subsequent audio from playing.
* Changed `Mediaplayer` buffering to reduce stuttering.
* Known Issues:
 * Connection loss during various states keeps the app in that state even after connection is regained. Pressing ‘s’ unsticks the state.
 * Play/Pause media restarts it from the beginning.
 * `SpeechSynthesizer` shows wrong UX state during a burst of Speaks.
 * Quitting the sample app while `AudioPlayer` is playing something causes a segmentation fault.
 * `AudioPlayer` sending `PlaybackPaused` during flash briefing.
 * Long Delay playing live stations on iHeartRadio.
 * Teardown warnings at the end of integration tests.

### [1.0.0] - 2017-08-07

* Added `AudioPlayer` capability agent.
 * Supports iHeartRadio.
* `StateSynchronizer` has been updated to better enforce that `System.SynchronizeState` is the first Event sent on a connection to AVS.
* Additional tests have been added to `ACL`.
* The `Sample App` has been updated with several small fixes and improvements.
* `ADSL` was updated such that all directives are now blocked while the handling of previous `SpeechSynthesizer.Speak` directives complete. Because any directive may now be blocked, the `preHandleDirective() / handleDirective()` path is now used for handling all directives.
* Fixes for the following GitHub issues:
 * [EXPECTING_SPEECH + SPEAK directive simultaneously on multi-turn conversation](https://github.com/alexa/avs-device-sdk/issues/44).
* A bug causing `ACL` to not send a ping to AVS every 5 minutes, leading to periodic server disconnects, was fixed.
* Subtle race condition issues were addressed in the `Executor` class, resolving some intermittent crashes.
* Known Issues
 * Native components for the following capability agents are **not** included in this release: `PlaybackController`, `Speaker`, `Settings`, `TemplateRuntime`, and `Notifications`.
 * `MediaPlayer`
  * Long periods of buffer underrun can cause an error related with seeking and subsequent stopped playback.
  * Long periods of buffer underrun can cause flip flopping between buffer_underrun and playing states.
  * Playlist parsing is not supported unless -DTOTEM_PLPARSER=ON is specified.
 * `AudioPlayer`
  * Amazon Music, TuneIn, and SiriusXM are not supported in this release.
  * Our parsing of urls currently depends upon GNOME/totem-pl-parser which only works on some Linux platforms.
 * `AlertsCapabilityAgent`
  * Satisfies the [AVS specification](https://developer.amazon.com/public/solutions/alexa/alexa-voice-service/reference/timers-and-alarms-conceptual-overview) except for sending retrospective Events. For example, sending `AlertStarted` Event for an Alert which rendered when there was no internet connection.
 * `Sample App`:
   * Any connection loss during various states keeps the app stuck in that state, unless the ongoing interaction is manually stopped by the user.
   * The user must wait several seconds after starting up the sample app before the sample app is properly usable.
 * `Tests`:
  * `SpeechSynthesizer` unit tests hang on some older versions of GCC due to a tear down issue in the test suite
  * Intermittent Alerts integration test failures caused by rigidness in expected behavior in the tests

### [0.6.0] - 2017-07-14

* Added a sample app that leverages the SDK.
* Added `Alerts` capability agent.
* Added the `DefaultClient` class.
* Added the following classes to support directives and events in the [`System` interface](https://developer.amazon.com/public/solutions/alexa/alexa-voice-service/reference/system): `StateSynchronizer`, `EndpointHandler`, and `ExceptionEncounteredSender`.
* Added unit tests for `ACL`.
* Updated `MediaPlayer` to play local files given an `std::istream`.
* Changed build configuration from `Debug` to `Release`.
* Removed `DeprecatedLogger` class.
* Known Issues:
  * `MediaPlayer`: Our `GStreamer` based implementation of `MediaPlayer` is not fully robust, and may result in fatal runtime errors, under the following conditions:
    * Attempting to play multiple simultaneous audio streams
    * Calling `MediaPlayer::play()` and `MediaPlayer::stop()` when the MediaPlayer is already playing or stopped, respectively.
    * Other miscellaneous issues, which will be addressed in the near future
  * `AlertsCapabilityAgent`:
    * This component has been temporarily simplified to work around the known `MediaPlayer` issues mentioned above
    * Fully satisfies the AVS specification except for sending retrospective Events, for example, sending `AlertStarted` for an Alert which rendered when there was no Internet connection
    * This component is not fully thread-safe, however, this will be addressed shortly
    * Alerts currently run indefinitely until stopped manually by the user. This will be addressed shortly by having a timeout value for an alert to stop playing.
    * Alerts do not play in the background when Alexa is speaking, but will continue playing after Alexa stops speaking.
  * `Sample App`:
   * Without the refresh token being filled out in the JSON file, the sample app crashes on start up.
   * Any connection loss during various states keeps the app stuck in that state, unless the ongoing interaction is manually stopped by the user.
   * At the end of a shopping list with more than 5 items, the interaction in which Alexa asks the user if he/she would like to hear more does not finish properly.
 * `Tests`:
  * `SpeechSynthesizer` unit tests hang on some older versions of GCC due to a tear down issue in the test suite
  * Intermittent Alerts integration test failures caused by rigidness in expected behavior in the tests

### [0.5.0] - 2017-06-23

* Updated most SDK components to use new logging abstraction.
* Added a `getConfiguration()` method to `DirectiveHandlerInterface` to register capability agents with Directive Sequencer.
* Added `ACL` stream processing with pause and redrive.
* Removed the dependency of `ACL` library on `Authdelegate`.
* Added an interface to allow `ACL` to add/remove `ConnectionStatusObserverInterface`.
* Fixed compile errors in KITT.ai, `DirectiveHandler` and compiler warnings in `AIP` tests.
* Corrected formatting of code in many files.
* Fixes for the following GitHub issues:
 * [MessageRequest callbacks never triggered if disconnected](https://github.com/alexa/avs-device-sdk/issues/21)
 * [AttachmentReader::read() returns ReadStatus::CLOSED if an AttachmentWriter has not been created yet](https://github.com/alexa/avs-device-sdk/issues/25)

### [0.4.1] - 2017-06-09

* Implemented Sensory wake word detector functionality.
* Removed the need for a `std::recursive_mutex` in `MessageRouter`.
* Added `AIP` unit tests.
* Added `handleDirectiveImmediately` functionality to `SpeechSynthesizer`.
* Added memory profiles for:
 * AIP
 * SpeechSynthesizer
 * ContextManager
 * AVSUtils
 * AVSCommon
* Bug fix for `MessageRouterTest` aborting intermittently.
* Bug fix for `MultipartParser.h` compiler warning.
* Suppression of sensitive log data even in debug builds. Use CMake parameter -DACSDK_EMIT_SENSITIVE_LOGS=ON to allow logging of sensitive information in DEBUG builds.
* Fixed crash in `ACL` when attempting to use more than 10 streams.
* Updated `MediaPlayer` to use `autoaudiosink` instead of requiring `pulseaudio`.
* Updated `MediaPlayer` build to suppport local builds of GStreamer.
* Fixes for the following GitHub issues:
 * [MessageRouter::send() does not take the m_connectionMutex](https://github.com/alexa/avs-device-sdk/issues/5)
 * [MessageRouter::disconnectAllTransportsLocked flow leads to erase while iterating transports vector](https://github.com/alexa/avs-device-sdk/issues/8)
 * [Build errors when building with KittAi enabled](https://github.com/alexa/avs-device-sdk/issues/9)
 * [HTTP2Transport race may lead to deadlock](https://github.com/alexa/avs-device-sdk/issues/10)
 * [Crash in HTTP2Transport::cleanupFinishedStreams()](https://github.com/alexa/avs-device-sdk/issues/17)
 * [The attachment writer interface should take a `const void*` instead of `void*`](https://github.com/alexa/avs-device-sdk/issues/24)

### [0.4.0] - 2017-05-31 (patch)

* Added `AuthServer`, an authorization server implementation used to retrieve refresh tokens from LWA.

### [0.4.0] - 2017-05-24

* Added `SpeechSynthesizer`, an implementation of the `SpeechRecognizer` capability agent.
* Implemented a reference `MediaPlayer` based on [GStreamer](https://gstreamer.freedesktop.org/) for audio playback.
* Added `MediaPlayerInterface` that allows you to implement your own media player.
* Updated `ACL` to support asynchronous receipt of audio attachments from AVS.
* Bug Fixes:
 * Some intermittent unit test failures were fixed.
* Known Issues:
 * `ACL`'s asynchronous receipt of audio attachments may manage resources poorly in scenarios where attachments are received but not consumed.
 * When an `AttachmentReader` does not deliver data for prolonged periods `MediaPlayer` may not resume playing the delayed audio.

### [0.3.0] - 2017-05-17

* Added the `CapabilityAgent` base class that is used to build capability agent implementations.
* Added `ContextManager`, a component that allows multiple capability agents to store and access state. These Events include `Context`, which is used to communicate the state of each capability agent to AVS in the following Events:
 * [`Recognize`](https://developer.amazon.com/public/solutions/alexa/alexa-voice-service/reference/speechrecognizer#recognize)
 * [`PlayCommandIssued`](https://developer.amazon.com/public/solutions/alexa/alexa-voice-service/reference/playbackcontroller#playcommandissued)
 * [`PauseCommandIssued`](https://developer.amazon.com/public/solutions/alexa/alexa-voice-service/reference/playbackcontroller#pausecommandissued)
 * [`NextCommandIssued`](https://developer.amazon.com/public/solutions/alexa/alexa-voice-service/reference/playbackcontroller#nextcommandissued)
 * [`PreviousCommandIssued`](https://developer.amazon.com/public/solutions/alexa/alexa-voice-service/reference/playbackcontroller#previouscommandissued)
 * [`SynchronizeState`](https://developer.amazon.com/public/solutions/alexa/alexa-voice-service/reference/system#synchronizestate)
 * [`ExceptionEncountered`](https://developer.amazon.com/public/solutions/alexa/alexa-voice-service/reference/system#exceptionencountered)
* Added `SharedDataStream` (SDS) to asynchronously communicate data between a local reader and writer.
* Added `AudioInputProcessor` (AIP), an implementation of a `SpeechRecognizer` capability agent.
* Added WakeWord Detector (WWD), which recognizes keywords in audio streams. [0.3.0] implements a wrapper for KITT.ai.
* Added a new implementation of `AttachmentManager` and associated classes for use with SDS.
* Updated `ACL` to support asynchronously sending audio to AVS.

### [0.2.1] - 2017-05-03

* Replaced the configuration file `AuthDelegate.config` with `AlexaClientSDKConfig.json`.
* Added the ability to specify a `CURLOPT_CAPATH` value to be used when libcurl is used by ACL and AuthDelegate. See See Appendix C in the README for details.
* Changes to ADSL interfaces:
 * The [0.2.0] interface for registering directive handlers (`DirectiveSequencer::setDirectiveHandlers()`) was problematic because it canceled the ongoing processing of directives and dropped further directives until it completed. The revised API makes the operation immediate without canceling or dropping any handling. However, it does create the possibility that `DirectiveHandlerInterface` methods `preHandleDirective()` and `handleDirective()` may be called on different handlers for the same directive.
 * `DirectiveSequencerInterface::setDirectiveHandlers()` was replaced by `addDirectiveHandlers()` and `removeDirectiveHandlers()`.
 * `DirectiveHandlerInterface::shutdown()` was replaced with `onDeregistered()`.
 * `DirectiveHandlerInterface::preHandleDirective()` now takes a `std::unique_ptr` instead of a `std::shared_ptr` to `DirectiveHandlerResultInterface`.
 * `DirectiveHandlerInterface::handleDirective()` now returns a bool indicating if the handler recognizes the `messageId`.
* Bug fixes:
 * ACL and AuthDelegate now require TLSv1.2.
 * `onDirective()` now sends `ExceptionEncountered` for unhandled directives.
 * `DirectiveSequencer::shutdown()` no longer sends `ExceptionEncountered()` for queued directives.

### [0.2.0] - 2017-03-27 (patch)

* Added memory profiling for ACL and ADSL. See Appendix A in the README.
* Added a command to build the API documentation.

### [0.2.0] - 2017-03-09

* Added `Alexa Directive Sequencer Library` (ADSL) and `Alexa Focus Manager Library` (AMFL).
* CMake build types and options have been updated.
* Documentation for libcurl optimization included.

### [0.1.0] - 2017-02-10

* Initial release of the `Alexa Communications Library` (ACL), a component which manages network connectivity with AVS, and `AuthDelegate`, a component which handles user authorization with AVS.<|MERGE_RESOLUTION|>--- conflicted
+++ resolved
@@ -1,8 +1,8 @@
 ## ChangeLog
 
-<<<<<<< HEAD
 ### Version 1.25.0 - August 23 2021
 Feature enhancements, updates, and resolved issues from all releases are available on the [Amazon developer portal](https://developer.amazon.com/docs/alexa/avs-device-sdk/release-notes.html)
+**XMOS only change**: add support for KWD using GPIO INT_N pin. This will be alternative to using Sensory KWD.
 
 ### Version 1.24.0 - June 1 2021
 Feature enhancements, updates, and resolved issues from all releases are available on the [Amazon developer portal](https://developer.amazon.com/docs/alexa/avs-device-sdk/release-notes.html)
@@ -12,10 +12,6 @@
 
 ### Version 1.22.0 - December 8 2020
 Feature enhancements, updates, and resolved issues from all releases are available on the [Amazon developer portal](https://developer.amazon.com/docs/alexa/avs-device-sdk/release-notes.html)
-=======
-### Version 1.21.0_gpio - November 02 2021
-**XMOS only change**: add support for KWD using GPIO INT_N pin. This will be alternative to using Sensory KWD.
->>>>>>> cb2bfc7f
 
 ### Version 1.21.0 - October 26 2020
 Feature enhancements, updates, and resolved issues from all releases are available on the [Amazon developer portal](https://developer.amazon.com/docs/alexa/avs-device-sdk/release-notes.html)
