--- conflicted
+++ resolved
@@ -48,17 +48,6 @@
 SOUND_CONFIG="$HOME/.asoundrc"
 START_SCRIPT="$INSTALL_BASE/startsample.sh"
 START_PREVIEW_SCRIPT="$INSTALL_BASE/startpreview.sh"
-<<<<<<< HEAD
-=======
-CMAKE_PLATFORM_SPECIFIC=(-DSENSORY_KEY_WORD_DETECTOR=ON \
-    -DGSTREAMER_MEDIA_PLAYER=ON -DPORTAUDIO=ON \
-    -DPORTAUDIO_LIB_PATH="$THIRD_PARTY_PATH/portaudio/lib/.libs/libportaudio.$LIB_SUFFIX" \
-    -DPORTAUDIO_INCLUDE_DIR="$THIRD_PARTY_PATH/portaudio/include" \
-    -DSENSORY_KEY_WORD_DETECTOR_LIB_PATH=$THIRD_PARTY_PATH/alexa-rpi/lib/libsnsr.a \
-    -DSENSORY_KEY_WORD_DETECTOR_INCLUDE_DIR=$THIRD_PARTY_PATH/alexa-rpi/include \
-    -DCURL_INCLUDE_DIR=${THIRD_PARTY_PATH}/curl-${CURL_VER}/include \
-    -DCURL_LIBRARY=${THIRD_PARTY_PATH}/curl-${CURL_VER}/lib/.libs/libcurl.so)
->>>>>>> f0c606d4
 
 if [ -z $GPIO_KEY_WORD_DETECTOR_FLAG ]
 then
@@ -67,15 +56,18 @@
         -DPORTAUDIO_LIB_PATH="$THIRD_PARTY_PATH/portaudio/lib/.libs/libportaudio.$LIB_SUFFIX" \
         -DPORTAUDIO_INCLUDE_DIR="$THIRD_PARTY_PATH/portaudio/include" \
         -DSENSORY_KEY_WORD_DETECTOR_LIB_PATH=$THIRD_PARTY_PATH/alexa-rpi/lib/libsnsr.a \
-        -DSENSORY_KEY_WORD_DETECTOR_INCLUDE_DIR=$THIRD_PARTY_PATH/alexa-rpi/include)
+        -DSENSORY_KEY_WORD_DETECTOR_INCLUDE_DIR=$THIRD_PARTY_PATH/alexa-rpi/include \
+        -DCURL_INCLUDE_DIR=${THIRD_PARTY_PATH}/curl-${CURL_VER}/include \
+        -DCURL_LIBRARY=${THIRD_PARTY_PATH}/curl-${CURL_VER}/lib/.libs/libcurl.so)
 else
     CMAKE_PLATFORM_SPECIFIC=(-DGPIO_KEY_WORD_DETECTOR=ON \
         -DGSTREAMER_MEDIA_PLAYER=ON -DPORTAUDIO=ON \
         -DPORTAUDIO_LIB_PATH="$THIRD_PARTY_PATH/portaudio/lib/.libs/libportaudio.$LIB_SUFFIX" \
-        -DPORTAUDIO_INCLUDE_DIR="$THIRD_PARTY_PATH/portaudio/include")
+        -DPORTAUDIO_INCLUDE_DIR="$THIRD_PARTY_PATH/portaudio/include" \
+        -DCURL_INCLUDE_DIR=${THIRD_PARTY_PATH}/curl-${CURL_VER}/include \
+        -DCURL_LIBRARY=${THIRD_PARTY_PATH}/curl-${CURL_VER}/lib/.libs/libcurl.so)
 fi
 
-SENSORY_MODEL_HASH=5d811d92fb89043f4a4a7b7d0d26d7c3c83899b0
 GSTREAMER_AUDIO_SINK="alsasink"
 
 install_dependencies() {
@@ -85,17 +77,12 @@
 
 run_os_specifics() {
   build_port_audio
-<<<<<<< HEAD
+  build_curl
   if [ -z $GPIO_KEY_WORD_DETECTOR_FLAG ]
   then
     build_kwd_engine
   fi
   # configure_sound
-=======
-  build_curl
-  build_kwd_engine
-  configure_sound
->>>>>>> f0c606d4
 }
 
 configure_sound() {
