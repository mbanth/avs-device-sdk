#!/usr/bin/env bash

#
# Copyright 2018 Amazon.com, Inc. or its affiliates. All Rights Reserved.
#
# Licensed under the Apache License, Version 2.0 (the "License").
# You may not use this file except in compliance with the License.
# A copy of the License is located at
#
#  http://aws.amazon.com/apache2.0
#
# or in the "license" file accompanying this file. This file is distributed
# on an "AS IS" BASIS, WITHOUT WARRANTIES OR CONDITIONS OF ANY KIND, either
# express or implied. See the License for the specific language governing
# permissions and limitations under the License.
#

#
# Modified by XMOS Ltd
# https://github.com/xmos/avs-device-sdk
#

set -o errexit  # Exit the script if any statement fails.
set -o nounset  # Exit the script if any uninitialized variable is used.

CLONE_URL=${CLONE_URL:- 'https://github.com/xmos/avs-device-sdk.git'}

PORT_AUDIO_FILE="pa_stable_v190600_20161030.tgz"
PORT_AUDIO_DOWNLOAD_URL="http://www.portaudio.com/archives/$PORT_AUDIO_FILE"


BUILD_TESTS=${BUILD_TESTS:-'true'}

pushd "$( dirname "${BASH_SOURCE[0]}" )" > /dev/null
CURRENT_DIR="$( pwd )"
THIS_SCRIPT="$CURRENT_DIR/setup.sh"
popd > /dev/null

INSTALL_BASE=${INSTALL_BASE:-"$HOME/sdk-folder"}
SOURCE_FOLDER=${SDK_LOC:-''}
THIRD_PARTY_FOLDER=${THIRD_PARTY_LOC:-'third-party'}
BUILD_FOLDER=${BUILD_FOLDER:-'sdk-build'}
SOUNDS_FOLDER=${SOUNDS_FOLDER:-'sounds'}
DB_FOLDER=${DB_FOLDER:-'db'}

SOURCE_PATH="$INSTALL_BASE/$SOURCE_FOLDER"
THIRD_PARTY_PATH="$INSTALL_BASE/$THIRD_PARTY_FOLDER"
BUILD_PATH="$INSTALL_BASE/$BUILD_FOLDER"
SOUNDS_PATH="$INSTALL_BASE/$SOUNDS_FOLDER"
DB_PATH="$INSTALL_BASE/$DB_FOLDER"
CONFIG_DB_PATH="$DB_PATH"
UNIT_TEST_MODEL_PATH="$INSTALL_BASE/avs-device-sdk/KWD/inputs/SensoryModels/"
UNIT_TEST_MODEL="$THIRD_PARTY_PATH/alexa-rpi/models/spot-alexa-rpi-31000.snsr"
INPUT_CONFIG_FILE="$SOURCE_PATH/avs-device-sdk/Integration/AlexaClientSDKConfig.json"
OUTPUT_CONFIG_FILE="$BUILD_PATH/Integration/AlexaClientSDKConfig.json"
TEMP_CONFIG_FILE="$BUILD_PATH/Integration/tmp_AlexaClientSDKConfig.json"
TEST_SCRIPT="$INSTALL_BASE/test.sh"
LIB_SUFFIX="a"
ANDROID_CONFIG_FILE=""
PATH_FILES_DIR="$HOME/.config/"
VOCALFUSION_3510_SALES_DEMO_PATH_FILE="$PATH_FILES_DIR/vocalfusion_3510_sales_demo_path"
VOCALFUSION_3510_AVS_SETUP_PATH_FILE="$PATH_FILES_DIR/vocalfusion_3510_avs_setup_path"

PI_HAT_CTRL_PATH="$THIRD_PARTY_PATH/pi_hat_ctrl"
ALIASES="$HOME/.bash_aliases"

# Default value for XMOS device
XMOS_DEVICE="xvf3510"

# Default device serial number if nothing is specified
DEVICE_SERIAL_NUMBER="123456"

# Default device manufacturer name
DEVICE_MANUFACTURER_NAME=${DEVICE_MANUFACTURER_NAME:-"Test Manufacturer"}

# Default device description
DEVICE_DESCRIPTION=${DEVICE_DESCRIPTION:-"Test Device"}

GSTREAMER_AUDIO_SINK="autoaudiosink"

build_port_audio() {
  # build port audio
  echo
  echo "==============> BUILDING PORT AUDIO =============="
  echo
  pushd $THIRD_PARTY_PATH
  wget -c $PORT_AUDIO_DOWNLOAD_URL
  tar zxf $PORT_AUDIO_FILE

  pushd portaudio
  ./configure --without-jack
  make
  popd
  popd
}

get_platform() {
  uname_str=`uname -a`
  result=""

  if [[ "$uname_str" ==  "Linux "* ]] && [[ -f /etc/os-release ]]
  then
    sys_id=`cat /etc/os-release | grep "^ID="`
    if [[ "$sys_id" == "ID=raspbian" ]]
    then
      echo "Raspberry pi"
    fi
  elif [[ "$uname_str" ==  "MINGW64"* ]]
  then
    echo "Windows mingw64"
  fi
}

show_help() {
  echo  'Usage: setup.sh <config-json-file> <xmos-tag> [OPTIONS]'
  echo  'The <config-json-file> can be downloaded from developer portal and must contain the following:'
  echo  '   "clientId": "<OAuth client ID>"'
  echo  '   "productId": "<your product name for device>"'
  echo  ' The  <xmos-tag> is the tag in the GIT repository xmos/avs-device-sdk'
  echo  ''
  echo  'Optional parameters'
  echo  '  -s <serial-number>    If nothing is provided, the default device serial number is 123456'
  echo  '  -a <file-name>        The file that contains Android installation configurations (e.g. androidConfig.txt)'
  echo  '  -d <description>      The description of the device.'
  echo  '  -m <manufacturer>     The device manufacturer name.'
  echo  '  -x <xmos-device-type> XMOS device to setup: default xvf3510, possible value xvf3500'
  echo  '  -h                    Display this help and exit'
}

if [[ $# -lt 2 ]]; then
    show_help
    exit 1
fi

CONFIG_JSON_FILE=$1
if [ ! -f "$CONFIG_JSON_FILE" ]; then
    echo "Config json file not found!"
    show_help
    exit 1
fi

XMOS_TAG=$2

shift 2

OPTIONS=s:a:m:d:hx:
while getopts "$OPTIONS" opt ; do
    case $opt in
        s )
            DEVICE_SERIAL_NUMBER="$OPTARG"
            ;;
        a )
            ANDROID_CONFIG_FILE="$OPTARG"
            if [ ! -f "$ANDROID_CONFIG_FILE" ]; then
                echo "Android config file is not found!"
                exit 1
            fi
            source $ANDROID_CONFIG_FILE
            ;;
        d )
            DEVICE_DESCRIPTION="$OPTARG"
            ;;
        m )
            DEVICE_MANUFACTURER_NAME="$OPTARG"
            ;;
        x )
            XMOS_DEVICE="$OPTARG"
            ;;
        h )
            show_help
            exit 1
            ;;
    esac
done

if [[ ! "$DEVICE_SERIAL_NUMBER" =~ [0-9a-zA-Z_]+ ]]; then
   echo 'Device serial number is invalid!'
   exit 1
fi

# The target platform for the build.
PLATFORM=${PLATFORM:-$(get_platform)}

if [ "$PLATFORM" == "Raspberry pi" ]
then
  source pi.sh
elif [ "$PLATFORM" == "Windows mingw64" ]
then
  source mingw.sh
  else
    PLATFORM_LOWER=$(echo "${PLATFORM}" | tr '[:upper:]' '[:lower:]')
    if [ "$PLATFORM_LOWER" == "android" ]
    then
      PLATFORM="Android"
      source android.sh
    else
      echo "The installation script doesn't support current system. (System: $(uname -a))"
      exit 1
    fi
fi

echo "################################################################################"
echo "################################################################################"
echo ""
echo ""
echo "AVS Device SDK $PLATFORM Script - Terms and Agreements"
echo ""
echo ""
echo "The AVS Device SDK is dependent on several third-party libraries, environments, "
echo "and/or other software packages that are installed using this script from "
echo "third-party sources (\"External Dependencies\"). These are terms and conditions "
echo "associated with the External Dependencies "
echo "(available at https://github.com/alexa/avs-device-sdk/wiki/Dependencies) that "
echo "you need to agree to abide by if you choose to install the External Dependencies."
echo ""
echo ""
echo "If you do not agree with every term and condition associated with the External "
echo "Dependencies, enter \"QUIT\" in the command line when prompted by the installer."
echo "Else enter \"AGREE\"."
echo ""
echo ""
echo "################################################################################"
echo "################################################################################"

read input
input=$(echo $input | awk '{print tolower($0)}')
if [ $input == 'quit' ]
then
  exit 1
elif [ $input == 'agree' ]
then
  echo "################################################################################"
  echo "Proceeding with installation"
  echo "################################################################################"
else
  echo "################################################################################"
  echo 'Unknown option'
  echo "################################################################################"
  exit 1
fi

echo
echo "==============> CREATING FILE WITH AVS SETUP PATH ============"
echo
echo "$CURRENT_DIR" > $VOCALFUSION_3510_AVS_SETUP_PATH_FILE

echo
echo "==============> CREATING AUTOSTART SCRIPT ============"
echo


# Create autostart script
AUTOSTART_SESSION="avsrun"
AUTOSTART_DIR=$HOME/.config/lxsession/LXDE-pi
AUTOSTART=$AUTOSTART_DIR/autostart
AVSRUN_CMD="lxterminal -t avsrun -e \"$BUILD_PATH/SampleApp/src/SampleApp $OUTPUT_CONFIG_FILE $THIRD_PARTY_PATH/alexa-rpi/models NONE 12 \$*\" &" #$* is for passing any extra arguments to Sampleapp through .avsrun-startup.sh shell script
STARTUP_SCRIPT=$CURRENT_DIR/.avsrun-startup.sh
if [ ! -f $AUTOSTART ]; then
  mkdir -p $AUTOSTART_DIR
  cp /etc/xdg/lxsession/LXDE-pi/autostart $AUTOSTART
fi
cat << EOF > "$STARTUP_SCRIPT"
#!/bin/bash
$AVSRUN_CMD
EOF

# If vocalfusion_3510_sales_demo is present, modify .avsrun-startup.sh to start sales demo along with AVS
if [ -f $VOCALFUSION_3510_SALES_DEMO_PATH_FILE ]; then
  SALES_DEMO_PATH=`cat $VOCALFUSION_3510_SALES_DEMO_PATH_FILE`
  sed -i '/'"offline_demo"'/d' $STARTUP_SCRIPT
  echo "lxterminal -t offline_demo -e \"$SALES_DEMO_PATH/"run_demo.sh" --with-avs\" &" >> $STARTUP_SCRIPT
fi

chmod a+rx $STARTUP_SCRIPT

while true; do
  read -p "Automatically run AVS SDK at startup (y/n)? " ANSWER
  case ${ANSWER:0:1} in
    N|n )
      if grep $AUTOSTART_SESSION $AUTOSTART; then 
        # Remove startup script from autostart file
        sed -i '/'"$AUTOSTART_SESSION"'/d' $AUTOSTART
      fi
      break
      ;;
    Y|y )
      if [ ! -f $VOCALFUSION_3510_SALES_DEMO_PATH_FILE ]; then # Sales demo is not present
        # Remove existing lines containing avs
        sed -i '/'"$AUTOSTART_SESSION"'/d' $AUTOSTART
        # Append avs startup script in autostart file
        echo "@$STARTUP_SCRIPT" >> $AUTOSTART
      else # Vocalfusion demo present and we're adding avs so update the startup.py call in $AUTOSTART
        SALES_DEMO_PATH=`cat $VOCALFUSION_3510_SALES_DEMO_PATH_FILE`
        sales_demo_startup_string="@lxterminal -t startup -e python3 $SALES_DEMO_PATH/startup.py --avsrun-startup-file $STARTUP_SCRIPT"
        sed -i '/'"vocalfusion_3510_sales_demo"'/d' $AUTOSTART
        sed -i '/'"$AUTOSTART_SESSION"'/d' $AUTOSTART
        echo "$sales_demo_startup_string" >> $AUTOSTART
      fi
      break
      ;;
  esac
done

SENSORY_OP_POINT_FLAG="-DSENSORY_OP_POINT=ON"
if [ $XMOS_DEVICE = "xvf3510" ]
then
  PI_HAT_FLAG="-DPI_HAT_CTRL=ON"
  XMOS_AVS_TESTS_FLAG="-DXMOS_AVS_TESTS=ON"
else
  PI_HAT_FLAG=""
  XMOS_AVS_TESTS_FLAG=""
fi

if [ ! -d "$BUILD_PATH" ]
then

  # Make sure required packages are installed
  echo "==============> INSTALLING REQUIRED TOOLS AND PACKAGE ============"
  echo

  install_dependencies

  # create / paths
  echo
  echo "==============> CREATING PATHS AND GETTING SOUND FILES ============"
  echo

  mkdir -p $SOURCE_PATH
  mkdir -p $THIRD_PARTY_PATH
  mkdir -p $SOUNDS_PATH
  mkdir -p $DB_PATH

  run_os_specifics

  if [ ! -d "${SOURCE_PATH}/avs-device-sdk" ]
  then
    #get sdk
    echo
    echo "==============> CLONING SDK =============="
    echo

    cd $SOURCE_PATH
    git clone -b $XMOS_TAG $CLONE_URL
    if [ $XMOS_DEVICE = "xvf3510" ]
    then
      echo
      echo "==============> BUILDING PI HAT CONTROL =============="
      echo

      mkdir -p $PI_HAT_CTRL_PATH
      pushd $SOURCE_PATH/avs-device-sdk/ThirdParty/pi_hat_ctrl > /dev/null
      gcc pi_hat_ctrl.c -o $PI_HAT_CTRL_PATH/pi_hat_ctrl -lm
      popd > /dev/null
    fi
  fi

  # make the SDK
  echo
  echo "==============> BUILDING SDK =============="
  echo
  mkdir -p $BUILD_PATH
  cd $BUILD_PATH
  cmake "$SOURCE_PATH/avs-device-sdk" \
      $SENSORY_OP_POINT_FLAG \
      $PI_HAT_FLAG \
      $XMOS_AVS_TESTS_FLAG \
      -DCMAKE_BUILD_TYPE=DEBUG \
      "${CMAKE_PLATFORM_SPECIFIC[@]}"

  cd $BUILD_PATH
<<<<<<< HEAD
  make SampleApp

else
  cd $BUILD_PATH
  make SampleApp
=======
  make SampleApp -j2
  make PreviewAlexaClient -j2

else
  cd $BUILD_PATH
  make SampleApp -j2
  make PreviewAlexaClient -j2
>>>>>>> 6840059a
fi

echo
echo "==============> SAVING CONFIGURATION FILE =============="
echo

# Create configuration file with audioSink configuration at the beginning of the file
cat << EOF > "$OUTPUT_CONFIG_FILE"
 {
    "gstreamerMediaPlayer":{
        "audioSink":"$GSTREAMER_AUDIO_SINK"
    },
EOF

cd $CURRENT_DIR
bash genConfig.sh config.json $DEVICE_SERIAL_NUMBER $CONFIG_DB_PATH $SOURCE_PATH/avs-device-sdk $TEMP_CONFIG_FILE \
  -DSDK_CONFIG_MANUFACTURER_NAME="$DEVICE_MANUFACTURER_NAME" -DSDK_CONFIG_DEVICE_DESCRIPTION="$DEVICE_DESCRIPTION"

# Delete first line from temp file to remove opening bracket
sed -i -e "1d" $TEMP_CONFIG_FILE

# Append temp file to configuration file
cat $TEMP_CONFIG_FILE >> $OUTPUT_CONFIG_FILE

# Enable the suggestedLatency parameter for portAudio
sed -i -e '/displayCardsSupported/s/$/,/' $OUTPUT_CONFIG_FILE
sed -i -e '/portAudio/s/\/\///' $OUTPUT_CONFIG_FILE
# the sed command below will remove the // on two consecutive lines
sed -i -e '/suggestedLatency/{N;s/\/\///g;}' $OUTPUT_CONFIG_FILE

# Delete temp file
rm $TEMP_CONFIG_FILE

echo
echo "==============> FINAL CONFIGURATION AND ALIASES =============="
echo
cat $OUTPUT_CONFIG_FILE

generate_start_script

generate_test_script

if [ ! -f $ALIASES ] ; then
echo "Create .bash_aliases file"
cat << EOF > "$ALIASES"
EOF
fi
echo "Delete any existing avs aliases and rewrite them"
sed -i '/avsrun/d' $ALIASES > /dev/null
sed -i '/avsunit/d' $ALIASES > /dev/null
sed -i '/avssetup/d' $ALIASES > /dev/null
sed -i '/avsauth/d' $ALIASES > /dev/null
sed -i '/AVS/d' $ALIASES > /dev/null
sed -i '/AlexaClientSDKConfig.json/d' $ALIASES > /dev/null
sed -i '/Remove/d' $ALIASES > /dev/null

echo "alias avsrun=\"$STARTUP_SCRIPT\"" >> $ALIASES
echo "alias avsunit=\"bash $TEST_SCRIPT\"" >> $ALIASES
echo "alias avssetup=\"cd $CURRENT_DIR; bash setup.sh\"" >> $ALIASES
echo "echo "Available AVS aliases:"" >> $ALIASES
echo "echo -e "avsrun, avsunit, avssetup, avsauth"" >> $ALIASES
echo "echo "If authentication fails, please check $BUILD_PATH/Integration/AlexaClientSDKConfig.json"" >> $ALIASES
echo "echo "Remove .bash_aliases and open a new terminal to remove bindings"" >> $ALIASES

echo " **** Completed Configuration/Build ***"<|MERGE_RESOLUTION|>--- conflicted
+++ resolved
@@ -368,21 +368,15 @@
       "${CMAKE_PLATFORM_SPECIFIC[@]}"
 
   cd $BUILD_PATH
-<<<<<<< HEAD
+# remove -j2 option to allow building in Raspberry Pi3
   make SampleApp
+  make PreviewAlexaClient
 
 else
   cd $BUILD_PATH
+# remove -j2 option to allow building in Raspberry Pi3
   make SampleApp
-=======
-  make SampleApp -j2
-  make PreviewAlexaClient -j2
-
-else
-  cd $BUILD_PATH
-  make SampleApp -j2
-  make PreviewAlexaClient -j2
->>>>>>> 6840059a
+  make PreviewAlexaClient
 fi
 
 echo
