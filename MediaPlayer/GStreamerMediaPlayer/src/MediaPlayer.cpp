/*
 * Copyright Amazon.com, Inc. or its affiliates. All Rights Reserved.
 *
 * Licensed under the Apache License, Version 2.0 (the "License").
 * You may not use this file except in compliance with the License.
 * A copy of the License is located at
 *
 *     http://aws.amazon.com/apache2.0/
 *
 * or in the "license" file accompanying this file. This file is distributed
 * on an "AS IS" BASIS, WITHOUT WARRANTIES OR CONDITIONS OF ANY KIND, either
 * express or implied. See the License for the specific language governing
 * permissions and limitations under the License.
 */

#include <algorithm>
#include <cmath>
#include <cstring>
#include <unordered_map>

#include <gst/controller/gstinterpolationcontrolsource.h>
#include <gst/controller/gstdirectcontrolbinding.h>

#include <AVSCommon/AVS/Attachment/AttachmentReader.h>
#include <AVSCommon/AVS/SpeakerConstants/SpeakerConstants.h>
#include <AVSCommon/Utils/Logger/Logger.h>
#include <AVSCommon/Utils/Memory/Memory.h>
#include <PlaylistParser/PlaylistParser.h>
#include <PlaylistParser/UrlContentToAttachmentConverter.h>

#include "MediaPlayer/AttachmentReaderSource.h"
#include "MediaPlayer/ErrorTypeConversion.h"
#include "MediaPlayer/IStreamSource.h"
#include "MediaPlayer/Normalizer.h"

#include "MediaPlayer/MediaPlayer.h"

namespace alexaClientSDK {
namespace mediaPlayer {

using namespace alexaClientSDK::acsdkEqualizerInterfaces;
using namespace avsCommon::avs::attachment;
using namespace avsCommon::avs::speakerConstants;
using namespace avsCommon::sdkInterfaces;
using namespace avsCommon::utils;
using namespace avsCommon::utils::mediaPlayer;
using namespace avsCommon::utils::memory;
using namespace avsCommon::utils::configuration;
using MediaPlayerState = avsCommon::utils::mediaPlayer::MediaPlayerState;

#ifdef XMOS_AVS_TESTS
bool MediaPlayer::m_isFileStream = false;
#endif

/// String to identify log entries originating from this file.
static const std::string TAG("MediaPlayer");

static const std::string MEDIAPLAYER_CONFIGURATION_ROOT_KEY = "gstreamerMediaPlayer";
/// The key in our config file to set the audioSink.
static const std::string MEDIAPLAYER_AUDIO_SINK_KEY = "audioSink";
/// The key in our config file to find the output conversion type.
static const std::string MEDIAPLAYER_OUTPUT_CONVERSION_ROOT_KEY = "outputConversion";
/// The acceptable conversion keys to find in the config file
/// Key strings are mapped to gstreamer capabilities documented here:
/// https://gstreamer.freedesktop.org/documentation/design/mediatype-audio-raw.html
static const std::unordered_map<std::string, int> MEDIAPLAYER_ACCEPTED_KEYS = {{"rate", G_TYPE_INT},
                                                                               {"format", G_TYPE_STRING},
                                                                               {"channels", G_TYPE_INT}};

/// A counter used to increment the source id when a new source is set.
static std::atomic<MediaPlayer::SourceId> g_id{1};

/// A link to @c MediaPlayerInterface::ERROR.
static const MediaPlayer::SourceId ERROR_SOURCE_ID = MediaPlayer::ERROR;

/// A value to indicate an unqueued callback. g_idle_add() only returns ids >= 0.
static const guint UNQUEUED_CALLBACK = guint(0);

/**
 * Create a LogEntry using this file's TAG and the specified event string.
 *
 * @param The event string for this @c LogEntry.
 */
#define LX(event) alexaClientSDK::avsCommon::utils::logger::LogEntry(TAG, event)

/// Timeout value for calls to @c gst_element_get_state() calls.
static const unsigned int TIMEOUT_ZERO_NANOSECONDS(0);

/// GStreamer Volume Element Minimum.
static const int8_t GST_SET_VOLUME_MIN = 0;

/// GStreamer Volume Element Maximum.
static const int8_t GST_SET_VOLUME_MAX = 1;

/// GStreamer Timed Volume Control Element factor.
static const gdouble GST_CONTROL_VOLUME_FACTOR = 1000;

/// Represents the zero volume to avoid the actual 0.0 value. Used as a fix for GStreamer crashing on 0 volume for PCM.
static const gdouble VOLUME_ZERO = 0.0000001;

/// Mimimum level for equalizer bands
static const int MIN_EQUALIZER_LEVEL = -24;

/// Maximum level for equalizer bands
static const int MAX_EQUALIZER_LEVEL = 12;

/// The GStreamer property name for the frequency band 100 Hz.
static char GSTREAMER_BASS_BAND_NAME[] = "band0";

/// The GStreamer property name for the frequency band 1.1 kHz.
static char GSTREAMER_MIDRANGE_BAND_NAME[] = "band1";

/// The GStreamer property name for the frequency band 11 kHz.
static char GSTREAMER_TREBLE_BAND_NAME[] = "band2";

/// Number of readers for UrlContentToAttachmentConverter.  We have 2 readers to have an additional parked reader, to
/// ensure that the whole of SDS buffer is conserved until the seek() is called.
static constexpr size_t NUM_OF_CONTENT_READERS = 2;

/**
 * Processes tags found in the tagList.
 * Called through gst_tag_list_foreach.
 *
 * @param tagList List of tags to iterate over.
 * @param tag A specific tag from the tag list.
 * @param pointerToMutableVectorOfTags Pointer to VectorOfTags. Use push_back to preserve order.
 *
 */
static void collectOneTag(const GstTagList* tagList, const gchar* tag, gpointer pointerToMutableVectorOfTags) {
    auto vectorOfTags = static_cast<VectorOfTags*>(pointerToMutableVectorOfTags);
    int num = gst_tag_list_get_tag_size(tagList, tag);

    for (int index = 0; index < num; ++index) {
        const GValue* val = gst_tag_list_get_value_index(tagList, tag, index);
        MediaPlayerObserverInterface::TagKeyValueType tagKeyValueType;
        tagKeyValueType.key = std::string(tag);
        if (G_VALUE_HOLDS_STRING(val)) {
            tagKeyValueType.value = std::string(g_value_get_string(val));
            tagKeyValueType.type = MediaPlayerObserverInterface::TagType::STRING;
        } else if (G_VALUE_HOLDS_UINT(val)) {
            tagKeyValueType.value = std::to_string(g_value_get_uint(val));
            tagKeyValueType.type = MediaPlayerObserverInterface::TagType::UINT;
        } else if (G_VALUE_HOLDS_INT(val)) {
            tagKeyValueType.value = std::to_string(g_value_get_int(val));
            tagKeyValueType.type = MediaPlayerObserverInterface::TagType::INT;
        } else if (G_VALUE_HOLDS_BOOLEAN(val)) {
            tagKeyValueType.value = std::string(g_value_get_boolean(val) ? "true" : "false");
            tagKeyValueType.type = MediaPlayerObserverInterface::TagType::BOOLEAN;
        } else if (GST_VALUE_HOLDS_DATE_TIME(val)) {
            GstDateTime* dt = static_cast<GstDateTime*>(g_value_get_boxed(val));
            gchar* dt_str = gst_date_time_to_iso8601_string(dt);
            if (!dt_str) {
                continue;
            }
            tagKeyValueType.value = std::string(dt_str);
            tagKeyValueType.type = MediaPlayerObserverInterface::TagType::STRING;
            g_free(dt_str);
        } else if (G_VALUE_HOLDS_DOUBLE(val)) {
            tagKeyValueType.value = std::to_string(g_value_get_double(val));
            tagKeyValueType.type = MediaPlayerObserverInterface::TagType::DOUBLE;
        } else {
            /*
             * Ignore GST_VALUE_HOLDS_BUFFER and other types.
             */
            continue;
        }
        vectorOfTags->push_back(tagKeyValueType);
    }
}

std::shared_ptr<MediaPlayer> MediaPlayer::create(
    std::shared_ptr<avsCommon::sdkInterfaces::HTTPContentFetcherInterfaceFactoryInterface> contentFetcherFactory,
    bool enableEqualizer,
    std::string name,
    bool enableLiveMode) {
    ACSDK_DEBUG9(LX("createCalled").d("name", name));
    std::shared_ptr<MediaPlayer> mediaPlayer(
        new MediaPlayer(contentFetcherFactory, enableEqualizer, name, enableLiveMode));
    if (mediaPlayer->init()) {
        return mediaPlayer;
    } else {
        return nullptr;
    }
};

MediaPlayer::~MediaPlayer() {
    ACSDK_DEBUG9(LX(__func__).d("name", RequiresShutdown::name()));
    cleanUpSource();
    g_main_loop_quit(m_mainLoop);
    if (m_mainLoopThread.joinable()) {
        m_mainLoopThread.join();
    }
    gst_object_unref(m_pipeline.pipeline);
    resetPipeline();

    removeSource(m_busWatchId);
    g_main_loop_unref(m_mainLoop);

    g_main_context_unref(m_workerContext);
#ifdef XMOS_AVS_TESTS
    if (m_fileStream) {
        delete m_fileStream;
        m_fileStream = nullptr;
        ACSDK_LOG(alexaClientSDK::avsCommon::utils::logger::Level::INFO, alexaClientSDK::avsCommon::utils::logger::LogEntry("FileOutput", "fileClosed"));
    }
#endif
}

MediaPlayer::SourceId MediaPlayer::setSource(
    std::shared_ptr<avsCommon::avs::attachment::AttachmentReader> reader,
    const avsCommon::utils::AudioFormat* audioFormat,
    const SourceConfig& config) {
    ACSDK_DEBUG9(LX("setSourceCalled").d("name", RequiresShutdown::name()).d("sourceType", "AttachmentReader"));
    std::promise<MediaPlayer::SourceId> promise;
    auto future = promise.get_future();
    std::function<gboolean()> callback = [this, &reader, &promise, &config, audioFormat]() {
        handleSetAttachmentReaderSource(std::move(reader), config, &promise, audioFormat);
        return false;
    };
    if (queueCallback(&callback) != UNQUEUED_CALLBACK) {
        auto sourceId = future.get();
        // Assume that the Attachment is fully buffered - not ideal, revisit if needed.  Should be fine for file streams
        // and resources.
        sendBufferingComplete();
        return sourceId;
    }
    return ERROR_SOURCE_ID;
}

MediaPlayer::SourceId MediaPlayer::setSource(
    std::shared_ptr<avsCommon::avs::attachment::AttachmentReader> reader,
    std::chrono::milliseconds offsetAdjustment,
    const avsCommon::utils::AudioFormat* audioFormat,
    const SourceConfig& config) {
    m_offsetAdjustment = offsetAdjustment;
    return setSource(reader, audioFormat, config);
}

MediaPlayer::SourceId MediaPlayer::setSource(
    std::shared_ptr<std::istream> stream,
    bool repeat,
    const SourceConfig& config,
    avsCommon::utils::MediaType format) {
    ACSDK_DEBUG9(
        LX("setSourceCalled").d("name", RequiresShutdown::name()).d("sourceType", "istream").d("format", format));
    std::promise<MediaPlayer::SourceId> promise;
    auto future = promise.get_future();
    std::function<gboolean()> callback = [this, &stream, repeat, &config, &promise]() {
        handleSetIStreamSource(stream, repeat, config, &promise);
        return false;
    };
    if (queueCallback(&callback) != UNQUEUED_CALLBACK) {
        auto sourceId = future.get();
        // Assume that the Attachment is fully buffered - not ideal, revisit if needed.  Should be fine for file streams
        // and resources.
        sendBufferingComplete();
        return sourceId;
    }
    return ERROR_SOURCE_ID;
}

MediaPlayer::SourceId MediaPlayer::setSource(
    const std::string& url,
    std::chrono::milliseconds offset,
    const SourceConfig& config,
    bool repeat,
    const PlaybackContext& playbackContext) {
    ACSDK_DEBUG9(LX("setSourceForUrlCalled").d("name", RequiresShutdown::name()).sensitive("url", url));
    std::promise<MediaPlayer::SourceId> promise;
    auto future = promise.get_future();
    std::function<gboolean()> callback = [this, url, offset, &config, &promise, repeat]() {
        handleSetUrlSource(url, offset, config, &promise, repeat);
        return false;
    };
    if (queueCallback(&callback) != UNQUEUED_CALLBACK) {
        return future.get();
    }
    return ERROR_SOURCE_ID;
}

uint64_t MediaPlayer::getNumBytesBuffered() {
    ACSDK_DEBUG9(LX("getNumBytesBuffered").d("name", RequiresShutdown::name()));
    guint64 bytesBuffered = 0;
    if (m_pipeline.appsrc) {
        bytesBuffered = gst_app_src_get_current_level_bytes(GST_APP_SRC(m_pipeline.appsrc));
    }
    if (m_pipeline.decodedQueue) {
        guint bytesInQueue = 0;
        g_object_get(m_pipeline.decodedQueue, "current-level-bytes", &bytesInQueue, NULL);
        bytesBuffered += bytesInQueue;
    }
    return bytesBuffered;
}

bool MediaPlayer::play(MediaPlayer::SourceId id) {
    ACSDK_DEBUG9(LX("playCalled").d("name", RequiresShutdown::name()));
    if (!m_source) {
        ACSDK_ERROR(LX("playFailed").d("name", RequiresShutdown::name()).d("reason", "sourceNotSet"));
        return ERROR;
    }

    m_source->preprocess();

    std::promise<bool> promise;
    auto future = promise.get_future();
    std::function<gboolean()> callback = [this, id, &promise]() {
        handlePlay(id, &promise);
        return false;
    };

    if (queueCallback(&callback) != UNQUEUED_CALLBACK) {
        return future.get();
    }
    return false;
}

bool MediaPlayer::stop(MediaPlayer::SourceId id) {
    ACSDK_DEBUG9(LX("stopCalled").d("name", RequiresShutdown::name()));
    std::promise<bool> promise;
    auto future = promise.get_future();
    std::function<gboolean()> callback = [this, id, &promise]() {
        handleStop(id, &promise);
        return false;
    };
    if (queueCallback(&callback) != UNQUEUED_CALLBACK) {
        return future.get();
    }
    return false;
}

bool MediaPlayer::pause(MediaPlayer::SourceId id) {
    ACSDK_DEBUG9(LX("pausedCalled").d("name", RequiresShutdown::name()));
    std::promise<bool> promise;
    auto future = promise.get_future();
    std::function<gboolean()> callback = [this, id, &promise]() {
        handlePause(id, &promise);
        return false;
    };
    if (queueCallback(&callback) != UNQUEUED_CALLBACK) {
        return future.get();
    }
    return false;
}

bool MediaPlayer::resume(MediaPlayer::SourceId id) {
    ACSDK_DEBUG9(LX("resumeCalled").d("name", RequiresShutdown::name()));
    std::promise<bool> promise;
    auto future = promise.get_future();
    std::function<gboolean()> callback = [this, id, &promise]() {
        handleResume(id, &promise);
        return false;
    };
    if (queueCallback(&callback) != UNQUEUED_CALLBACK) {
        return future.get();
    }
    return false;
}

std::chrono::milliseconds MediaPlayer::getOffset(MediaPlayer::SourceId id) {
    ACSDK_DEBUG9(LX("getOffsetCalled").d("name", RequiresShutdown::name()));
    std::promise<std::chrono::milliseconds> promise;
    auto future = promise.get_future();
    std::function<gboolean()> callback = [this, id, &promise]() {
        handleGetOffset(id, &promise);
        return false;
    };

    if (queueCallback(&callback) != UNQUEUED_CALLBACK) {
        return future.get();
    }
    return MEDIA_PLAYER_INVALID_OFFSET;
}

Optional<MediaPlayerState> MediaPlayer::getMediaPlayerState(MediaPlayer::SourceId id) {
    auto state = getMediaPlayerStateInternal(id);
    return Optional<MediaPlayerState>(state);
}

void MediaPlayer::addObserver(std::shared_ptr<MediaPlayerObserverInterface> observer) {
    if (nullptr == observer) {
        ACSDK_ERROR(LX("addObserverCalled").m("nullObserver"));
        return;
    }

    ACSDK_DEBUG9(LX("addObserverCalled").d("name", RequiresShutdown::name()));
    std::promise<void> promise;
    auto future = promise.get_future();
    std::function<gboolean()> callback = [this, &promise, &observer]() {
        handleAddObserver(&promise, observer);
        return false;
    };

    if (queueCallback(&callback) != UNQUEUED_CALLBACK) {
        future.wait();
    }
}

void MediaPlayer::removeObserver(std::shared_ptr<MediaPlayerObserverInterface> observer) {
    if (nullptr == observer) {
        ACSDK_ERROR(LX("removeObserverCalled").m("nullObserver"));
        return;
    }

    ACSDK_DEBUG9(LX("removeObserverCalled").d("name", RequiresShutdown::name()));
    std::promise<void> promise;
    auto future = promise.get_future();
    std::function<gboolean()> callback = [this, &promise, &observer]() {
        handleRemoveObserver(&promise, observer);
        return false;
    };

    if (queueCallback(&callback) != UNQUEUED_CALLBACK) {
        future.wait();
    }
}

bool MediaPlayer::setVolume(int8_t volume) {
    ACSDK_DEBUG9(LX("setVolumeCalled").d("name", RequiresShutdown::name()));
    std::promise<bool> promise;
    auto future = promise.get_future();
    std::function<gboolean()> callback = [this, &promise, volume]() {
        handleSetVolume(&promise, volume);
        return false;
    };
    if (queueCallback(&callback) != UNQUEUED_CALLBACK) {
        return future.get();
    }
    return false;
}

void MediaPlayer::handleSetVolumeInternal(gdouble gstVolume) {
    m_lastVolume = gstVolume;

    // in case channel is muted, defer volume update until unmuting.
    if (m_isMuted) {
        ACSDK_WARN(LX("handleSetVolumeInternal").m("Channel is muted, deferring volume update"));
        return;
    }

    if (gstVolume == 0) {
        g_object_set(m_pipeline.volume, "volume", VOLUME_ZERO, NULL);
    } else {
        g_object_set(m_pipeline.volume, "volume", gstVolume, NULL);
    }
}

void MediaPlayer::handleSetVolume(std::promise<bool>* promise, int8_t volume) {
    ACSDK_DEBUG9(LX("handleSetVolumeCalled").d("name", RequiresShutdown::name()));
    auto toGstVolume =
        Normalizer::create(AVS_SET_VOLUME_MIN, AVS_SET_VOLUME_MAX, GST_SET_VOLUME_MIN, GST_SET_VOLUME_MAX);
    if (!toGstVolume) {
        ACSDK_ERROR(
            LX("handleSetVolumeFailed").d("name", RequiresShutdown::name()).d("reason", "createNormalizerFailed"));
        promise->set_value(false);
        return;
    }

    gdouble gstVolume;
    if (!m_pipeline.volume) {
        ACSDK_ERROR(LX("handleSetVolumeFailed").d("name", RequiresShutdown::name()).d("reason", "volumeElementNull"));
        promise->set_value(false);
        return;
    }

    if (!toGstVolume->normalize(volume, &gstVolume)) {
        ACSDK_ERROR(
            LX("handleSetVolumeFailed").d("name", RequiresShutdown::name()).d("reason", "normalizeVolumeFailed"));
        promise->set_value(false);
        return;
    }

    handleSetVolumeInternal(gstVolume);
    promise->set_value(true);
}

bool MediaPlayer::setMute(bool mute) {
    ACSDK_DEBUG9(LX("setMuteCalled").d("name", RequiresShutdown::name()));
    std::promise<bool> promise;
    auto future = promise.get_future();
    std::function<gboolean()> callback = [this, &promise, mute]() {
        handleSetMute(&promise, mute);
        return false;
    };
    if (queueCallback(&callback) != UNQUEUED_CALLBACK) {
        return future.get();
    }
    return false;
}

void MediaPlayer::handleSetMute(std::promise<bool>* promise, bool mute) {
    ACSDK_DEBUG9(LX("handleSetMuteCalled").d("name", RequiresShutdown::name()));
    if (!m_pipeline.volume) {
        ACSDK_ERROR(LX("setMuteFailed").d("name", RequiresShutdown::name()).d("reason", "volumeElementNull"));
        promise->set_value(false);
        return;
    }

    // A fix for GStreamer crashing for zero volume on PCM data
    g_object_set(m_pipeline.volume, "volume", mute || m_lastVolume == 0 ? VOLUME_ZERO : m_lastVolume, NULL);
    m_isMuted = mute;
    promise->set_value(true);
}

bool MediaPlayer::getSpeakerSettings(SpeakerInterface::SpeakerSettings* settings) {
    ACSDK_DEBUG9(LX("getSpeakerSettingsCalled").d("name", RequiresShutdown::name()));
    std::promise<bool> promise;
    auto future = promise.get_future();
    std::function<gboolean()> callback = [this, &promise, settings]() {
        handleGetSpeakerSettings(&promise, settings);
        return false;
    };
    if (queueCallback(&callback) != UNQUEUED_CALLBACK) {
        return future.get();
    }
    return false;
}

void MediaPlayer::handleGetSpeakerSettings(
    std::promise<bool>* promise,
    avsCommon::sdkInterfaces::SpeakerInterface::SpeakerSettings* settings) {
    ACSDK_DEBUG9(LX("handleGetSpeakerSettingsCalled").d("name", RequiresShutdown::name()));
    if (!settings) {
        ACSDK_ERROR(LX("getSpeakerSettingsFailed").d("name", RequiresShutdown::name()).d("reason", "nullSettings"));
        promise->set_value(false);
        return;
    } else if (!m_pipeline.volume) {
        ACSDK_ERROR(
            LX("getSpeakerSettingsFailed").d("name", RequiresShutdown::name()).d("reason", "volumeElementNull"));
        promise->set_value(false);
        return;
    }

    auto toAVSVolume =
        Normalizer::create(GST_SET_VOLUME_MIN, GST_SET_VOLUME_MAX, AVS_SET_VOLUME_MIN, AVS_SET_VOLUME_MAX);
    if (!toAVSVolume) {
        ACSDK_ERROR(LX("handleGetSpeakerSettingsFailed")
                        .d("name", RequiresShutdown::name())
                        .d("reason", "createNormalizerFailed"));
        promise->set_value(false);
        return;
    }

    gdouble avsVolume;
    gdouble gstVolume;
    gboolean mute;
    g_object_get(m_pipeline.volume, "volume", &gstVolume, "mute", &mute, NULL);

    /// A part of GStreamer crash fix for zero volume on PCM data
    mute = m_isMuted;
    if (mute) {
        gstVolume = m_lastVolume;
    }

    if (!toAVSVolume->normalize(gstVolume, &avsVolume)) {
        ACSDK_ERROR(LX("handleGetSpeakerSettingsFailed")
                        .d("name", RequiresShutdown::name())
                        .d("reason", "normalizeVolumeFailed"));
        promise->set_value(false);
        return;
    }

    // AVS Volume will be between 0 and 100.
    settings->volume = static_cast<int8_t>(std::round(avsVolume));
    settings->mute = mute;

    promise->set_value(true);
}

void MediaPlayer::setAppSrc(GstAppSrc* appSrc) {
    m_pipeline.appsrc = appSrc;
}

GstAppSrc* MediaPlayer::getAppSrc() const {
    return m_pipeline.appsrc;
}

void MediaPlayer::setDecoder(GstElement* decoder) {
    m_pipeline.decoder = decoder;
}

GstElement* MediaPlayer::getDecoder() const {
    return m_pipeline.decoder;
}

GstElement* MediaPlayer::getPipeline() const {
    return m_pipeline.pipeline;
}

MediaPlayer::MediaPlayer(
    std::shared_ptr<avsCommon::sdkInterfaces::HTTPContentFetcherInterfaceFactoryInterface> contentFetcherFactory,
    bool enableEqualizer,
    std::string name,
    bool enableLiveMode) :
        RequiresShutdown{name},
        m_lastVolume{GST_SET_VOLUME_MAX},
        m_isMuted{false},
        m_contentFetcherFactory{contentFetcherFactory},
        m_equalizerEnabled{enableEqualizer},
        m_playbackStartedSent{false},
        m_playbackFinishedSent{false},
        m_isPaused{false},
        m_isBufferUnderrun{false},
        m_currentId{ERROR},
        m_isFakeSink{false},
        m_playPending{false},
        m_pausePending{false},
        m_resumePending{false},
        m_pauseImmediately{false},
<<<<<<< HEAD
        m_isLiveMode{enableLiveMode}
#ifdef XMOS_AVS_TESTS
        ,
        m_fileStream{nullptr},
        m_samplesWritten{0}
#endif
{
=======
        m_isLiveMode{enableLiveMode},
        m_offsetAdjustment{std::chrono::milliseconds::zero()} {
>>>>>>> f0c606d4
}

void MediaPlayer::workerLoop() {
    g_main_context_push_thread_default(m_workerContext);

    // Add bus watch only after calling g_main_context_push_thread_default.
    GstBus* bus = gst_pipeline_get_bus(GST_PIPELINE(m_pipeline.pipeline));
    m_busWatchId = gst_bus_add_watch(bus, &MediaPlayer::onBusMessage, this);
    gst_object_unref(bus);

    g_main_loop_run(m_mainLoop);

    g_main_context_pop_thread_default(m_workerContext);
}

bool MediaPlayer::init() {
    m_workerContext = g_main_context_new();
    if (!m_workerContext) {
        ACSDK_ERROR(LX("initPlayerFailed").d("name", RequiresShutdown::name()).d("reason", "nullWorkerContext"));
        return false;
    }

    if (!(m_mainLoop = g_main_loop_new(m_workerContext, false))) {
        ACSDK_ERROR(LX("initPlayerFailed").d("name", RequiresShutdown::name()).d("reason", "gstMainLoopNewFailed"));
        return false;
    };

    if (false == gst_init_check(NULL, NULL, NULL)) {
        ACSDK_ERROR(LX("initPlayerFailed").d("name", RequiresShutdown::name()).d("reason", "gstInitCheckFailed"));
        return false;
    }
#ifdef XMOS_AVS_TESTS
    if (m_isFileStream && name() == "SpeakMediaPlayer") {
        const char* audio_file = "/tmp/out.raw";
        m_fileStream = new std::ofstream{audio_file, std::ios::binary};
        if (!m_fileStream->is_open()) {
            ACSDK_ERROR(LX("Failed to open output audio file").d("path", audio_file));
            return false;
        }
        ACSDK_LOG(alexaClientSDK::avsCommon::utils::logger::Level::INFO, alexaClientSDK::avsCommon::utils::logger::LogEntry("FileOutput", "fileOpen"));
    }
#endif
    if (!setupPipeline()) {
        ACSDK_ERROR(LX("initPlayerFailed").d("name", RequiresShutdown::name()).d("reason", "setupPipelineFailed"));
        return false;
    }

    m_mainLoopThread = std::thread(&MediaPlayer::workerLoop, this);

    return true;
}

#ifdef XMOS_AVS_TESTS
GstFlowReturn MediaPlayer::WriterCallback(GstElement *sink, void *data)
{
    static const unsigned SAMPLE_RATE = 16000;
    MediaPlayer *player = (MediaPlayer*)data;
    GstSample *sample;
    GstBuffer *buffer;
    GstMapInfo map;
    // Get next audio sample from GStreamer
    g_signal_emit_by_name(sink, "pull-sample", &sample);
    buffer = gst_sample_get_buffer(sample);
    gst_buffer_map(buffer, &map, GST_MAP_READ);

    // Write sample to output audio file
    player->m_fileStream->write((char*)map.data, map.size);
    // print information every second
    if (player->m_samplesWritten % SAMPLE_RATE == 0) {
        ACSDK_LOG(alexaClientSDK::avsCommon::utils::logger::Level::INFO, alexaClientSDK::avsCommon::utils::logger::LogEntry("FileOutput", "timeElapsed").d("seconds", player->m_samplesWritten / SAMPLE_RATE));
    }
    player->m_samplesWritten += map.size / 2;
    gst_buffer_unmap(buffer, &map);
    gst_sample_unref(sample);

    return GST_FLOW_OK;
}
#endif

bool MediaPlayer::setupPipeline() {
    m_pipeline.decodedQueue = gst_element_factory_make("queue2", "decodedQueue");
    if (!m_pipeline.decodedQueue) {
        ACSDK_ERROR(
            LX("setupPipelineFailed").d("name", RequiresShutdown::name()).d("reason", "createQueueElementFailed"));
        return false;
    }
    g_object_set(m_pipeline.decodedQueue, "use-buffering", m_isLiveMode ? FALSE : TRUE, NULL);
    m_pipeline.converter = gst_element_factory_make("audioconvert", "converter");
    if (!m_pipeline.converter) {
        ACSDK_ERROR(
            LX("setupPipelineFailed").d("name", RequiresShutdown::name()).d("reason", "createConverterElementFailed"));
        return false;
    }

    m_pipeline.volume = gst_element_factory_make("volume", "volume");
    if (!m_pipeline.volume) {
        ACSDK_ERROR(
            LX("setupPipelineFailed").d("name", RequiresShutdown::name()).d("reason", "createVolumeElementFailed"));
        return false;
    }

    m_pipeline.fadeIn = gst_element_factory_make("volume", "fadeIn");
    if (!m_pipeline.fadeIn) {
        ACSDK_ERROR(LX("setupPipelineFailed").d("reason", "createFadeInElementFailed"));
        return false;
    }

    if (m_equalizerEnabled) {
        m_pipeline.equalizer = gst_element_factory_make("equalizer-3bands", "equalizer");
        if (!m_pipeline.equalizer) {
            ACSDK_ERROR(LX("setupPipelineFailed")
                            .d("name", RequiresShutdown::name())
                            .d("reason", "createEqualizerElementFailed"));
            return false;
        }
    }

    std::string audioSinkElement;
    ConfigurationNode::getRoot()[MEDIAPLAYER_CONFIGURATION_ROOT_KEY].getString(
        MEDIAPLAYER_AUDIO_SINK_KEY, &audioSinkElement, "alsasink");
#ifdef XMOS_AVS_TESTS
    if (m_fileStream) {
        audioSinkElement = "appsink";
    }
#endif
    m_pipeline.audioSink = gst_element_factory_make(audioSinkElement.c_str(), "audio_sink");

    /// If the sink is a fakesink, set sync to true so that it uses system clock for consuming the buffer
    /// instead of the default behavior, which is to consume the buffer as fast as possible.
    if (audioSinkElement == "fakesink") {
        m_isFakeSink = true;
        g_object_set(m_pipeline.audioSink, "sync", true, NULL);
    }

    if (!m_pipeline.audioSink) {
        ACSDK_ERROR(LX("setupPipelineFailed")
                        .d("name", RequiresShutdown::name())
                        .d("reason", "createAudioSinkElementFailed")
                        .d("audioSinkElement", audioSinkElement));
        return false;
    }

    GstCaps* caps = gst_caps_new_empty_simple("audio/x-raw");
    if (!caps) {
        ACSDK_ERROR(
            LX("setupPipelineFailed").d("name", RequiresShutdown::name()).d("reason", "createCapabilityStructFailed"));
        return false;
    }

    m_pipeline.resample = nullptr;
    m_pipeline.caps = nullptr;

    // Check to see if user has specified an output configuration
    auto configurationRoot =
        ConfigurationNode::getRoot()[MEDIAPLAYER_CONFIGURATION_ROOT_KEY][MEDIAPLAYER_OUTPUT_CONVERSION_ROOT_KEY];
    if (configurationRoot) {
        std::string value;

        // Search for output configuration keys
        for (auto& it : MEDIAPLAYER_ACCEPTED_KEYS) {
            if (!configurationRoot.getString(it.first, &value) || value.empty()) {
                continue;
            }

            // Found key, add it to capability struct
            switch (it.second) {
                case G_TYPE_INT:
                    gst_caps_set_simple(caps, it.first.c_str(), it.second, std::stoi(value), NULL);
                    break;
                case G_TYPE_STRING:
                    gst_caps_set_simple(caps, it.first.c_str(), it.second, value.c_str(), NULL);
                    break;
            }
        }

        // Add resample logic if configuration found
        if (!gst_caps_is_empty(caps)) {
            ACSDK_INFO(
                LX("outputConversion").d("name", RequiresShutdown::name()).d("string", gst_caps_to_string(caps)));

            m_pipeline.resample = gst_element_factory_make("audioresample", "resample");
            if (!m_pipeline.resample) {
                ACSDK_ERROR(LX("setupPipelineFailed")
                                .d("name", RequiresShutdown::name())
                                .d("reason", "createResampleElementFailed"));
                return false;
            }

            m_pipeline.caps = gst_element_factory_make("capsfilter", "caps");
            if (!m_pipeline.caps) {
                ACSDK_ERROR(LX("setupPipelineFailed")
                                .d("name", RequiresShutdown::name())
                                .d("reason", "createCapabilityElementFailed"));
                return false;
            }

            g_object_set(G_OBJECT(m_pipeline.caps), "caps", caps, NULL);
        } else {
            ACSDK_INFO(LX("invalidOutputConversion")
                           .d("name", RequiresShutdown::name())
                           .d("string", gst_caps_to_string(caps)));
        }
    } else {
        ACSDK_DEBUG9(LX("noOutputConversion").d("name", RequiresShutdown::name()));
    }
#ifdef XMOS_AVS_TESTS
    // https://gstreamer.freedesktop.org/documentation/tutorials/basic/short-cutting-the-pipeline.html
    // except for return value of new-sample callback function - needs to return OK to avoid the sink blocking
    if (m_fileStream) {
        g_object_set(m_pipeline.audioSink, "emit-signals", TRUE, "caps", caps, NULL);
        if (g_signal_connect(m_pipeline.audioSink, "new-sample", G_CALLBACK(WriterCallback), this) == 0) {
            ACSDK_CRITICAL(LX("Failed to connect GStreamer appsink callback"));
            return false;
        }
    }
#endif
    // clean up caps object
    gst_caps_unref(caps);

    m_pipeline.pipeline = gst_pipeline_new("audio-pipeline");
    if (!m_pipeline.pipeline) {
        ACSDK_ERROR(
            LX("setupPipelineFailed").d("name", RequiresShutdown::name()).d("reason", "createPipelineElementFailed"));
        return false;
    }

    // Link only the queue, converter, volume, and sink here. Src will be linked in respective source files.
    gst_bin_add_many(
        GST_BIN(m_pipeline.pipeline),
        m_pipeline.fadeIn,
        m_pipeline.decodedQueue,
        m_pipeline.converter,
        m_pipeline.volume,
        m_pipeline.audioSink,
        nullptr);

    GstElement* pipelineTailElement = m_pipeline.audioSink;

    if (m_equalizerEnabled) {
        // Add equalizer to a pipeline tail
        gst_bin_add(GST_BIN(m_pipeline.pipeline), m_pipeline.equalizer);
        pipelineTailElement = m_pipeline.equalizer;
        if (!gst_element_link(m_pipeline.equalizer, m_pipeline.audioSink)) {
            ACSDK_ERROR(LX("setupPipelineFailed")
                            .d("name", RequiresShutdown::name())
                            .d("reason", "failed to linke equalizer to audiosink."));
            return false;
        }
    }

    if (m_pipeline.resample != nullptr && m_pipeline.caps != nullptr) {
        // Add resampler to the pipeline tail
        gst_bin_add_many(GST_BIN(m_pipeline.pipeline), m_pipeline.resample, m_pipeline.caps, nullptr);

        if (!gst_element_link_many(m_pipeline.resample, m_pipeline.caps, pipelineTailElement, nullptr)) {
            ACSDK_ERROR(
                LX("setupPipelineFailed").d("name", RequiresShutdown::name()).d("reason", "Failed to link converter."));
            return false;
        }
        pipelineTailElement = m_pipeline.resample;
    }

    // Complete the pipeline linking
    if (!gst_element_link_many(
            m_pipeline.decodedQueue,
            m_pipeline.converter,
            m_pipeline.volume,
            m_pipeline.fadeIn,
            pipelineTailElement,
            nullptr)) {
        ACSDK_ERROR(
            LX("setupPipelineFailed").d("name", RequiresShutdown::name()).d("reason", "Failed to link pipeline."));
        return false;
    }

    return true;
}

void MediaPlayer::tearDownTransientPipelineElements(bool notifyStop) {
    ACSDK_DEBUG9(LX("tearDownTransientPipelineElements").d("name", RequiresShutdown::name()));
    m_offsetBeforeTeardown = getCurrentStreamOffset();
    if (notifyStop) {
        sendPlaybackStopped();
    }
    m_currentId = ERROR_SOURCE_ID;
    cleanUpSource();
    m_offsetManager.clear();
    m_playPending = false;
    m_pausePending = false;
    m_resumePending = false;
    m_pauseImmediately = false;
    m_playbackStartedSent = false;
    m_playbackFinishedSent = false;
    m_isPaused = false;
    m_isBufferUnderrun = false;
    if (m_pipeline.audioSink) {
        // Set audioSink's sink option back to TRUE
        g_object_set(m_pipeline.audioSink, "sync", TRUE, NULL);
    }
}

void MediaPlayer::resetPipeline() {
    ACSDK_DEBUG9(LX("resetPipeline").d("name", RequiresShutdown::name()));
    m_pipeline.pipeline = nullptr;
    m_pipeline.appsrc = nullptr;
    m_pipeline.decoder = nullptr;
    m_pipeline.decodedQueue = nullptr;
    m_pipeline.converter = nullptr;
    m_pipeline.volume = nullptr;
    m_pipeline.fadeIn = nullptr;
    m_pipeline.resample = nullptr;
    m_pipeline.caps = nullptr;
    m_pipeline.equalizer = nullptr;
    m_pipeline.audioSink = nullptr;
}

bool MediaPlayer::queryBufferPercent(gint* percent) {
    ACSDK_DEBUG5(LX("queryBufferPercent").d("name", RequiresShutdown::name()));
    if (!percent) {
        ACSDK_ERROR(LX("queryBufferPercentFailed").d("name", RequiresShutdown::name()).d("reason", "nullPercent"));
        return false;
    }
    GstQuery* query;

    query = gst_query_new_buffering(GST_FORMAT_TIME);
    if (gst_element_query(m_pipeline.pipeline, query)) {
        gst_query_parse_buffering_percent(query, NULL, percent);
        gst_query_unref(query);
        return true;
    } else {
        ACSDK_ERROR(
            LX("queryBufferPercentFailed").d("name", RequiresShutdown::name()).d("reason", "bufferingQueryFailed"));
        gst_query_unref(query);
        return true;
    }
}

bool MediaPlayer::queryIsSeekable(bool* isSeekable) {
    GstState curState;
    auto stateChange = gst_element_get_state(m_pipeline.pipeline, &curState, NULL, TIMEOUT_ZERO_NANOSECONDS);
    if (stateChange == GST_STATE_CHANGE_FAILURE) {
        ACSDK_ERROR(
            LX("queryIsSeekableFailed").d("name", RequiresShutdown::name()).d("reason", "gstElementGetStateFailed"));
        return false;
    }
    if (stateChange == GST_STATE_CHANGE_ASYNC) {
        ACSDK_DEBUG(LX("pipelineNotSeekable").d("name", RequiresShutdown::name()).d("reason", "stateChangeAsync"));
        return false;
    }
    if ((GST_STATE_PLAYING != curState) && (GST_STATE_PAUSED != curState)) {
        ACSDK_DEBUG(LX("pipelineNotSeekable").d("name", RequiresShutdown::name()).d("reason", "notPlayingOrPaused"));
        *isSeekable = false;
        return true;
    }
    // TODO: ACSDK-1778: Investigate why gst_query_parse_seeking() is not working.
    // If it's usable again, use gst_query_parse_seeking() instead of gst_app_src_get_stream_type()

    *isSeekable = (GST_APP_STREAM_TYPE_SEEKABLE == gst_app_src_get_stream_type(m_pipeline.appsrc));
    return true;
}

bool MediaPlayer::seek() {
    bool seekSuccessful = true;
    ACSDK_DEBUG9(LX("seekCalled").d("name", RequiresShutdown::name()));
    if (!m_offsetManager.isSeekable() || !m_offsetManager.isSeekPointSet()) {
        ACSDK_ERROR(LX("seekFailed")
                        .d("name", RequiresShutdown::name())
                        .d("reason", "invalidState")
                        .d("isSeekable", m_offsetManager.isSeekable())
                        .d("seekPointSet", m_offsetManager.isSeekPointSet()));
        seekSuccessful = false;
    } else if (!gst_element_seek_simple(
                   m_pipeline.pipeline,
                   GST_FORMAT_TIME,  // ns
                   static_cast<GstSeekFlags>(GST_SEEK_FLAG_FLUSH | GST_SEEK_FLAG_KEY_UNIT),
                   std::chrono::duration_cast<std::chrono::nanoseconds>(m_offsetManager.getSeekPoint()).count())) {
        ACSDK_ERROR(LX("seekFailed").d("name", RequiresShutdown::name()).d("reason", "gstElementSeekSimpleFailed"));
        seekSuccessful = false;
    } else {
        ACSDK_DEBUG(LX("seekSuccessful")
                        .d("name", RequiresShutdown::name())
                        .d("offsetInMs", m_offsetManager.getSeekPoint().count()));
    }

    m_parkedReader.reset();
    m_offsetManager.clear();
    return seekSuccessful;
}

guint MediaPlayer::queueCallback(const std::function<gboolean()>* callback) {
    if (isShutdown()) {
        return UNQUEUED_CALLBACK;
    }
    auto source = g_idle_source_new();
    g_source_set_callback(
        source, reinterpret_cast<GSourceFunc>(&onCallback), const_cast<std::function<gboolean()>*>(callback), nullptr);
    auto sourceId = g_source_attach(source, m_workerContext);
    g_source_unref(source);
    return sourceId;
}

guint MediaPlayer::attachSource(GSource* source) {
    if (source) {
        return g_source_attach(source, m_workerContext);
    }
    return UNQUEUED_CALLBACK;
}

gboolean MediaPlayer::removeSource(guint tag) {
    auto source = g_main_context_find_source_by_id(m_workerContext, tag);
    if (source) {
        g_source_destroy(source);
    }
    return true;
}

void MediaPlayer::onError() {
    ACSDK_DEBUG9(LX("onError").d("name", RequiresShutdown::name()));
    /*
     * Instead of calling the queueCallback, we are calling g_idle_add here directly here because we want this callback
     * to be non-blocking.  To do this, we are creating a static callback function with the this pointer passed in as
     * a parameter.
     */
    auto source = g_idle_source_new();
    g_source_set_callback(source, reinterpret_cast<GSourceFunc>(&onErrorCallback), this, nullptr);
    g_source_attach(source, m_workerContext);
    g_source_unref(source);
}

void MediaPlayer::onWriteComplete() {
    ACSDK_DEBUG9(LX("onWriteComplete").d("name", RequiresShutdown::name()));
    /*
     * Instead of calling the queueCallback, we are calling g_idle_add here directly here because we want this callback
     * to be non-blocking.  To do this, we are creating a static callback function with the this pointer passed in as
     * a parameter.
     */
    auto source = g_idle_source_new();
    g_source_set_callback(source, reinterpret_cast<GSourceFunc>(&onWriteCompleteCallback), this, nullptr);
    g_source_attach(source, m_workerContext);
    g_source_unref(source);
}

void MediaPlayer::doShutdown() {
    ACSDK_DEBUG9(LX(__func__).d("name", RequiresShutdown::name()));
    if (m_urlConverter) {
        m_urlConverter->shutdown();
    }
    m_urlConverter.reset();
    m_parkedReader.reset();

    std::lock_guard<std::mutex> lock{m_operationMutex};
    m_playerObservers.clear();
}

gboolean MediaPlayer::onCallback(const std::function<gboolean()>* callback) {
    return (*callback)();
}

void MediaPlayer::onPadAdded(GstElement* decoder, GstPad* pad, gpointer pointer) {
    auto mediaPlayer = static_cast<MediaPlayer*>(pointer);
    ACSDK_DEBUG9(LX("onPadAddedCalled").d("name", mediaPlayer->name()));
    std::promise<void> promise;
    auto future = promise.get_future();
    std::function<gboolean()> callback = [mediaPlayer, &promise, decoder, pad]() {
        mediaPlayer->handlePadAdded(&promise, decoder, pad);
        return false;
    };
    if (mediaPlayer->queueCallback(&callback) != UNQUEUED_CALLBACK) {
        future.wait();
    }
}

void MediaPlayer::handlePadAdded(std::promise<void>* promise, GstElement* decoder, GstPad* pad) {
    ACSDK_DEBUG9(LX("handlePadAddedSignalCalled").d("name", RequiresShutdown::name()));
    gst_element_link(decoder, m_pipeline.decodedQueue);
    promise->set_value();
}

gboolean MediaPlayer::onBusMessage(GstBus* bus, GstMessage* message, gpointer mediaPlayer) {
    return static_cast<MediaPlayer*>(mediaPlayer)->handleBusMessage(message);
}

gboolean MediaPlayer::handleBusMessage(GstMessage* message) {
    ACSDK_DEBUG9(LX("messageReceived")
                     .d("name", RequiresShutdown::name())
                     .d("type", GST_MESSAGE_TYPE_NAME(message))
                     .d("source", GST_MESSAGE_SRC_NAME(message)));
    switch (GST_MESSAGE_TYPE(message)) {
        case GST_MESSAGE_EOS:
            if (GST_MESSAGE_SRC(message) == GST_OBJECT_CAST(m_pipeline.pipeline)) {
                if (!m_source->handleEndOfStream()) {
                    const std::string errorMessage{"reason=sourceHandleEndOfStreamFailed"};
                    ACSDK_ERROR(LX("handleBusMessageFailed").d("name", RequiresShutdown::name()).m(errorMessage));
                    sendPlaybackError(ErrorType::MEDIA_ERROR_INTERNAL_DEVICE_ERROR, errorMessage);
                    break;
                }

                // Continue playback if there is additional data.
                if (m_source->hasAdditionalData()) {
                    if (GST_STATE_CHANGE_FAILURE == gst_element_set_state(m_pipeline.pipeline, GST_STATE_NULL)) {
                        const std::string errorMessage{"reason=setPipelineToNullFailed"};
                        ACSDK_ERROR(LX("continuingPlaybackFailed").d("name", RequiresShutdown::name()).m(errorMessage));
                        sendPlaybackError(ErrorType::MEDIA_ERROR_INTERNAL_DEVICE_ERROR, errorMessage);
                        break;
                    }

                    if (GST_STATE_CHANGE_FAILURE == gst_element_set_state(m_pipeline.pipeline, GST_STATE_PLAYING)) {
                        const std::string errorMessage{"reason=setPipelineToPlayingFailed"};
                        ACSDK_ERROR(LX("continuingPlaybackFailed").d("name", RequiresShutdown::name()).m(errorMessage));
                        sendPlaybackError(ErrorType::MEDIA_ERROR_INTERNAL_DEVICE_ERROR, errorMessage);
                        break;
                    }
                } else {
                    sendPlaybackFinished();
                }
            }
            break;

        case GST_MESSAGE_ERROR: {
            GError* error;
            gchar* debug;
            gst_message_parse_error(message, &error, &debug);

            std::string messageSrcName = GST_MESSAGE_SRC_NAME(message);
            ACSDK_ERROR(LX("handleBusMessageError")
                            .d("name", RequiresShutdown::name())
                            .d("source", messageSrcName)
                            .d("error", error->message)
                            .d("debug", debug ? debug : "noInfo"));
            bool isPlaybackRemote = m_source ? m_source->isPlaybackRemote() : false;
            sendPlaybackError(gerrorToErrorType(error, isPlaybackRemote), error->message);
            g_error_free(error);
            g_free(debug);
            break;
        }
        case GST_MESSAGE_STATE_CHANGED: {
            // Check that the state change is for the pipeline.
            if (GST_MESSAGE_SRC(message) == GST_OBJECT_CAST(m_pipeline.pipeline)) {
                GstState oldState;
                GstState newState;
                GstState pendingState;
                gst_message_parse_state_changed(message, &oldState, &newState, &pendingState);
                ACSDK_DEBUG9(LX("State Change")
                                 .d("oldState", gst_element_state_get_name(oldState))
                                 .d("newState", gst_element_state_get_name(newState))
                                 .d("pendingState", gst_element_state_get_name(pendingState)));
                if (GST_STATE_PAUSED == newState) {
                    /*
                     * Pause occurred immediately after a play/resume, so it's possible that the play/resume
                     * was never enacted by MediaPlayer. If there are pending play/resume at the time of the pause,
                     * notify the observers that the calls were still received.
                     */
                    if (m_pauseImmediately) {
                        if (m_playPending) {
                            sendPlaybackStarted();
                        } else if (m_resumePending) {
                            sendPlaybackResumed();
                        }
                        sendPlaybackPaused();
                    } else if (GST_STATE_PLAYING == pendingState) {
                        // GStreamer seeks should be performed when the pipeline is in the PAUSED or PLAYING state only,
                        // so just before we make our first upwards state change from PAUSED to PLAYING, we perform the
                        // seek.
                        if (m_offsetManager.isSeekable() && m_offsetManager.isSeekPointSet()) {
                            if (!seek()) {
                                std::string error = "seekFailed";
                                ACSDK_ERROR(LX(error));
                                sendPlaybackError(ErrorType::MEDIA_ERROR_INTERNAL_DEVICE_ERROR, error);
                            };
                        }
                    } else if (GST_STATE_PLAYING == oldState && GST_STATE_VOID_PENDING == pendingState) {
                        // State change from PLAYING -> PAUSED.
                        if (m_isBufferUnderrun) {
                            sendBufferUnderrun();
                        } else if (!m_isPaused) {
                            sendPlaybackPaused();
                        }
                    }
                } else if (newState == GST_STATE_PLAYING) {
                    if (!m_playbackStartedSent) {
                        sendPlaybackStarted();
                    } else {
                        if (m_isBufferUnderrun) {
                            sendBufferRefilled();
                            m_isBufferUnderrun = false;
                        }
                        if (m_isPaused) {
                            sendPlaybackResumed();
                        }
                    }
                } else if (newState == GST_STATE_NULL && oldState == GST_STATE_READY) {
                    sendPlaybackStopped();
                }
            } else if (g_str_has_prefix(GST_MESSAGE_SRC_NAME(message), "tsdemux")) {
                /*
                 * tsdemux element can be used to determine if the music sources are MPEG-TS.
                 */
                GstState oldState;
                GstState newState;
                GstState pendingState;
                gst_message_parse_state_changed(message, &oldState, &newState, &pendingState);
                ACSDK_DEBUG5(LX("tsdemux State Change")
                                 .d("oldState", gst_element_state_get_name(oldState))
                                 .d("newState", gst_element_state_get_name(newState))
                                 .d("pendingState", gst_element_state_get_name(pendingState)));

                if (GST_STATE_READY == newState) {
                    /*
                     * Certain music sources, specifically Audible, were unable to play properly. With Audible, frames
                     * were getting dropped and the audio would play very choppily. For example, in a 10 second chunk,
                     * seconds 1-5 would play followed immediately by seconds 6.5-7.5, followed by 8.5-10. Setting this
                     * property to false prevents the sink from dropping frames because they arrive too late.
                     *
                     * Note that when the audiosink is a fake sink, this workaround should be avoided. This is because
                     * when the fake sink has sync set to false, the sink consumes the buffer too quickly, leading to
                     * a flood of buffer underrun logs.
                     *
                     * TODO: (ACSDK-828) Investigate why frames are arriving late to the sink causing MPEG-TS files to
                     * play choppily
                     */
                    if (!m_isFakeSink) {
                        ACSDK_DEBUG5(
                            LX("audioSink").d("name", RequiresShutdown::name()).m("Sync option set to false."));
                        g_object_set(m_pipeline.audioSink, "sync", FALSE, NULL);
                    }
                } else if (GST_STATE_NULL == newState) {
                    // Reset sync state back to true if tsdemux changes to NULL state
                    ACSDK_DEBUG5(LX("audioSink").d("name", RequiresShutdown::name()).m("Sync option set to true."));
                    g_object_set(m_pipeline.audioSink, "sync", TRUE, NULL);
                }
            }
            break;
        }

        case GST_MESSAGE_BUFFERING: {
            gint bufferPercent = 0;
            gst_message_parse_buffering(message, &bufferPercent);
            ACSDK_DEBUG9(LX("handleBusMessage")
                             .d("name", RequiresShutdown::name())
                             .d("message", "GST_MESSAGE_BUFFERING")
                             .d("percent", bufferPercent));

            if (bufferPercent < 100) {
                if (GST_STATE_CHANGE_FAILURE == gst_element_set_state(m_pipeline.pipeline, GST_STATE_PAUSED)) {
                    std::string error = "pausingOnBufferUnderrunFailed";
                    ACSDK_ERROR(LX(error));
                    sendPlaybackError(ErrorType::MEDIA_ERROR_INTERNAL_DEVICE_ERROR, error);
                    break;
                }
                // Only enter bufferUnderrun after playback has started.
                if (m_playbackStartedSent) {
                    m_isBufferUnderrun = true;
                }
            } else {
                if (m_pauseImmediately) {
                    // To avoid starting to play if a pause() was called immediately after calling a play()
                    break;
                }
                bool isSeekable = false;
                if (queryIsSeekable(&isSeekable)) {
                    m_offsetManager.setIsSeekable(isSeekable);
                }

                ACSDK_DEBUG9(LX("offsetState")
                                 .d("name", RequiresShutdown::name())
                                 .d("isSeekable", m_offsetManager.isSeekable())
                                 .d("isSeekPointSet", m_offsetManager.isSeekPointSet()));

                if (m_offsetManager.isSeekable() && m_offsetManager.isSeekPointSet()) {
                    seek();
                } else if (GST_STATE_CHANGE_FAILURE == gst_element_set_state(m_pipeline.pipeline, GST_STATE_PLAYING)) {
                    std::string error = "resumingOnBufferRefilledFailed";
                    ACSDK_ERROR(LX(error));
                    sendPlaybackError(ErrorType::MEDIA_ERROR_INTERNAL_DEVICE_ERROR, error);
                }
            }
            break;
        }
        case GST_MESSAGE_TAG: {
            auto vectorOfTags = collectTags(message);
            sendStreamTagsToObserver(std::move(vectorOfTags));
            break;
        }
        default:
            break;
    }
    return true;
}

std::unique_ptr<const VectorOfTags> MediaPlayer::collectTags(GstMessage* message) {
    VectorOfTags vectorOfTags;
    GstTagList* tags = NULL;
    gst_message_parse_tag(message, &tags);
    int num_of_tags = gst_tag_list_n_tags(tags);
    if (!num_of_tags) {
        gst_tag_list_unref(tags);
        return nullptr;
    }
    gst_tag_list_foreach(tags, &collectOneTag, &vectorOfTags);
    gst_tag_list_unref(tags);
    return make_unique<const VectorOfTags>(vectorOfTags);
}

void MediaPlayer::sendStreamTagsToObserver(std::unique_ptr<const VectorOfTags> vectorOfTags) {
    std::lock_guard<std::mutex> lock{m_operationMutex};
    if (isShutdown()) {
        return;
    }

    ACSDK_DEBUG(LX("callingOnTags").d("name", RequiresShutdown::name()));
    const MediaPlayerState state = getMediaPlayerStateInternal(m_currentId);
    for (const auto& observer : m_playerObservers) {
        observer->onTags(m_currentId, std::move(vectorOfTags), state);
    }
}

void MediaPlayer::handleSetAttachmentReaderSource(
    std::shared_ptr<avsCommon::avs::attachment::AttachmentReader> reader,
    const avsCommon::utils::mediaPlayer::SourceConfig& config,
    std::promise<SourceId>* promise,
    const avsCommon::utils::AudioFormat* audioFormat,
    bool repeat) {
    ACSDK_DEBUG(LX("handleSetAttachmentReaderSourceCalled").d("name", RequiresShutdown::name()));

    tearDownTransientPipelineElements(true);

    std::shared_ptr<SourceInterface> source = AttachmentReaderSource::create(this, reader, audioFormat, repeat);

    if (!source) {
        ACSDK_ERROR(LX("handleSetAttachmentReaderSourceFailed")
                        .d("name", RequiresShutdown::name())
                        .d("reason", "sourceIsNullptr"));
        promise->set_value(ERROR_SOURCE_ID);
        return;
    }

    if (!configureSource(config)) {
        ACSDK_ERROR(LX("handleSetAttachmentReaderSourceFailed").d("reason", "failedToSetSourceConfiguration"));
        promise->set_value(ERROR_SOURCE_ID);
        return;
    }

    source->addObserver(shared_from_this());

    /*
     * Once the source pad for the decoder has been added, the decoder emits the pad-added signal. Connect the signal
     * to the callback which performs the linking of the decoder source pad to decodedQueue sink pad.
     */
    if (!g_signal_connect(m_pipeline.decoder, "pad-added", G_CALLBACK(onPadAdded), this)) {
        ACSDK_ERROR(LX("handleSetAttachmentReaderSourceFailed")
                        .d("name", RequiresShutdown::name())
                        .d("reason", "connectPadAddedSignalFailed"));
        promise->set_value(ERROR_SOURCE_ID);
        return;
    }

    m_source = source;
    m_currentId = g_id.fetch_add(1);

    m_offsetManager.setIsSeekable(true);
    promise->set_value(m_currentId);
}

void MediaPlayer::handleSetIStreamSource(
    std::shared_ptr<std::istream> stream,
    bool repeat,
    const avsCommon::utils::mediaPlayer::SourceConfig& config,
    std::promise<MediaPlayer::SourceId>* promise) {
    ACSDK_DEBUG(LX("handleSetSourceCalled").d("name", RequiresShutdown::name()));

    tearDownTransientPipelineElements(true);

    std::shared_ptr<SourceInterface> source = IStreamSource::create(this, stream, repeat);

    if (!source) {
        ACSDK_ERROR(
            LX("handleSetIStreamSourceFailed").d("name", RequiresShutdown::name()).d("reason", "sourceIsNullptr"));
        promise->set_value(ERROR_SOURCE_ID);
        return;
    }

    if (!configureSource(config)) {
        ACSDK_ERROR(LX("handleSetIStreamSourceFailed").d("reason", "failedToSetSourceConfiguration"));
        promise->set_value(ERROR_SOURCE_ID);
        return;
    }

    source->addObserver(shared_from_this());

    /*
     * Once the source pad for the decoder has been added, the decoder emits the pad-added signal. Connect the signal
     * to the callback which performs the linking of the decoder source pad to the decodedQueue sink pad.
     */
    if (!g_signal_connect(m_pipeline.decoder, "pad-added", G_CALLBACK(onPadAdded), this)) {
        ACSDK_ERROR(LX("handleSetIStreamSourceFailed")
                        .d("name", RequiresShutdown::name())
                        .d("reason", "connectPadAddedSignalFailed"));
        promise->set_value(ERROR_SOURCE_ID);
        return;
    }

    m_source = source;
    m_currentId = g_id.fetch_add(1);

    promise->set_value(m_currentId);
}

void MediaPlayer::handleSetUrlSource(
    const std::string& url,
    std::chrono::milliseconds offset,
    const avsCommon::utils::mediaPlayer::SourceConfig& config,
    std::promise<SourceId>* promise,
    bool repeat) {
    ACSDK_DEBUG(LX("handleSetSourceForUrlCalled").d("name", RequiresShutdown::name()));

    tearDownTransientPipelineElements(true);

    m_urlConverter = alexaClientSDK::playlistParser::UrlContentToAttachmentConverter::create(
        m_contentFetcherFactory, url, shared_from_this(), offset, shared_from_this(), NUM_OF_CONTENT_READERS);
    if (!m_urlConverter) {
        ACSDK_ERROR(LX("setSourceUrlFailed").d("name", RequiresShutdown::name()).d("reason", "badUrlConverter"));
        promise->set_value(ERROR_SOURCE_ID);
        return;
    }
    auto attachment = m_urlConverter->getAttachment();
    if (!attachment) {
        ACSDK_ERROR(LX("setSourceUrlFailed").d("name", RequiresShutdown::name()).d("reason", "badAttachmentReceived"));
        promise->set_value(ERROR_SOURCE_ID);
        return;
    }
    std::shared_ptr<avsCommon::avs::attachment::AttachmentReader> reader =
        attachment->createReader(sds::ReaderPolicy::NONBLOCKING);
    if (!reader) {
        ACSDK_ERROR(
            LX("setSourceUrlFailed").d("name", RequiresShutdown::name()).d("reason", "failedToCreateAttachmentReader"));
        promise->set_value(ERROR_SOURCE_ID);
        return;
    }
    handleSetAttachmentReaderSource(reader, config, promise, nullptr, repeat);

    if (offset != std::chrono::milliseconds::zero()) {
        std::shared_ptr<AttachmentReader> parkedReaderToPreventOverwrites =
            attachment->createReader(alexaClientSDK::avsCommon::utils::sds::ReaderPolicy::BLOCKING);
        if (!parkedReaderToPreventOverwrites) {
            ACSDK_ERROR(LX("setSourceUrlFailed").d("reason", "null parked reader"));
            promise->set_value(ERROR_SOURCE_ID);
        }
        m_parkedReader = parkedReaderToPreventOverwrites;
    }
}

void MediaPlayer::handlePlay(SourceId id, std::promise<bool>* promise) {
    ACSDK_DEBUG(
        LX("handlePlayCalled").d("name", RequiresShutdown::name()).d("idPassed", id).d("currentId", (m_currentId)));
    if (!validateSourceAndId(id)) {
        ACSDK_ERROR(LX("handlePlayFailed").d("name", RequiresShutdown::name()));
        promise->set_value(false);
        return;
    }

    GstState curState;
    auto stateChange = gst_element_get_state(m_pipeline.pipeline, &curState, NULL, TIMEOUT_ZERO_NANOSECONDS);
    if (stateChange == GST_STATE_CHANGE_FAILURE) {
        ACSDK_ERROR(LX("handlePlayFailed").d("name", RequiresShutdown::name()).d("reason", "gstElementGetStateFailed"));
        promise->set_value(false);
        return;
    }
    if (curState == GST_STATE_PLAYING) {
        ACSDK_DEBUG(LX("handlePlayFailed").d("name", RequiresShutdown::name()).d("reason", "alreadyPlaying"));
        promise->set_value(false);
        return;
    }
    if (m_playPending) {
        ACSDK_DEBUG(LX("handlePlayFailed").d("name", RequiresShutdown::name()).d("reason", "playCurrentlyPending"));
        promise->set_value(false);
        return;
    }

    m_playbackFinishedSent = false;
    m_playbackStartedSent = false;
    m_playPending = true;
    m_pauseImmediately = false;
    promise->set_value(true);

    GstState startingState = GST_STATE_PAUSED;
    if (!m_isLiveMode) {
        /*
         * If the pipeline is completely buffered, then go straight to PLAY otherwise,
         * set pipeline to PAUSED state to attempt buffering.  The pipeline will be set to PLAY upon receiving buffer
         * percent = 100.
         */

        gint percent = 0;
        if ((GST_STATE_PAUSED == curState) && (queryBufferPercent(&percent))) {
            if (100 == percent) {
                startingState = GST_STATE_PLAYING;
            }
        }
    } else {
        startingState = GST_STATE_PLAYING;
    }
    stateChange = gst_element_set_state(m_pipeline.pipeline, startingState);
    ACSDK_DEBUG(LX("handlePlay")
                    .d("name", RequiresShutdown::name())
                    .d("startingState", gst_element_state_get_name(startingState))
                    .d("stateReturn", gst_element_state_change_return_get_name(stateChange)));

    switch (stateChange) {
        case GST_STATE_CHANGE_FAILURE: {
            const std::string errorMessage{"reason=gstElementSetStateFailure"};
            ACSDK_ERROR(LX("handlePlayFailed").d("name", RequiresShutdown::name()).m(errorMessage));
            sendPlaybackError(ErrorType::MEDIA_ERROR_INTERNAL_DEVICE_ERROR, errorMessage);
        }
            return;
        default:
            if (m_urlConverter) {
                if (m_urlConverter->getDesiredStreamingPoint() == std::chrono::milliseconds::zero()) {
                    return;
                }
                m_offsetManager.setSeekPoint(
                    m_urlConverter->getDesiredStreamingPoint() - m_urlConverter->getStartStreamingPoint());
            }
            // Allow sending callbacks to be handled on the bus message
            return;
    }
}

void MediaPlayer::handleStop(MediaPlayer::SourceId id, std::promise<bool>* promise) {
    ACSDK_DEBUG(
        LX("handleStopCalled").d("name", RequiresShutdown::name()).d("idPassed", id).d("currentId", (m_currentId)));
    if (!validateSourceAndId(id)) {
        ACSDK_ERROR(LX("handleStopFailed").d("name", RequiresShutdown::name()));
        promise->set_value(false);
        return;
    }

    GstState curState;
    GstState pending;
    auto stateChangeRet = gst_element_get_state(m_pipeline.pipeline, &curState, &pending, TIMEOUT_ZERO_NANOSECONDS);
    if (GST_STATE_CHANGE_FAILURE == stateChangeRet) {
        ACSDK_ERROR(
            LX("handleStopFailed").d("name", RequiresShutdown::name()).d("reason", "gstElementGetStateFailure"));
        promise->set_value(false);
        return;
    }

    // Only stop if currently not stopped.
    if (curState == GST_STATE_NULL) {
        ACSDK_ERROR(LX("handleStopFailed").d("name", RequiresShutdown::name()).d("reason", "alreadyStopped"));
        promise->set_value(false);
        return;
    }

    if (pending == GST_STATE_NULL) {
        ACSDK_ERROR(LX("handleStopFailed").d("name", RequiresShutdown::name()).d("reason", "alreadyStopping"));
        promise->set_value(false);
        return;
    }

    stateChangeRet = gst_element_set_state(m_pipeline.pipeline, GST_STATE_NULL);
    if (GST_STATE_CHANGE_FAILURE == stateChangeRet) {
        ACSDK_ERROR(
            LX("handleStopFailed").d("name", RequiresShutdown::name()).d("reason", "gstElementSetStateFailure"));
        promise->set_value(false);
    } else {
        /*
         * Based on GStreamer docs, a gst_element_set_state call to change the state to GST_STATE_NULL will never
         * return GST_STATE_CHANGE_ASYNC.
         */
        promise->set_value(true);
        if (m_playPending) {
            sendPlaybackStarted();
        } else if (m_resumePending) {
            sendPlaybackResumed();
        }
        sendPlaybackStopped();
    }
}

void MediaPlayer::handlePause(MediaPlayer::SourceId id, std::promise<bool>* promise) {
    ACSDK_DEBUG(
        LX("handlePauseCalled").d("name", RequiresShutdown::name()).d("idPassed", id).d("currentId", (m_currentId)));
    if (!validateSourceAndId(id)) {
        ACSDK_ERROR(LX("handlePauseFailed").d("name", RequiresShutdown::name()));
        promise->set_value(false);
        return;
    }

    GstState curState;
    auto stateChangeRet = gst_element_get_state(m_pipeline.pipeline, &curState, NULL, TIMEOUT_ZERO_NANOSECONDS);
    if (GST_STATE_CHANGE_FAILURE == stateChangeRet) {
        ACSDK_ERROR(
            LX("handlePauseFailed").d("name", RequiresShutdown::name()).d("reason", "gstElementGetStateFailure"));
        promise->set_value(false);
        return;
    }

    /*
     * If a play() or resume() call is pending, we want to try pausing immediately to avoid blips in audio.
     */
    if (m_playPending || m_resumePending) {
        ACSDK_DEBUG9(LX("handlePauseCalled").d("name", RequiresShutdown::name()).d("info", "playOrResumePending"));
        if (m_pausePending) {
            ACSDK_DEBUG(
                LX("handlePauseFailed").d("name", RequiresShutdown::name()).d("reason", "pauseCurrentlyPending"));
            promise->set_value(false);
            return;
        }
        stateChangeRet = gst_element_set_state(m_pipeline.pipeline, GST_STATE_PAUSED);
        if (GST_STATE_CHANGE_FAILURE == stateChangeRet) {
            ACSDK_ERROR(
                LX("handlePauseFailed").d("name", RequiresShutdown::name()).d("reason", "gstElementSetStateFailure"));
            promise->set_value(false);
        } else {
            m_pauseImmediately = true;
            ACSDK_DEBUG(LX("handlePause").d("name", RequiresShutdown::name()).d("pauseImmediately", "true"));
            promise->set_value(true);
        }
        return;
    }

    if (curState != GST_STATE_PLAYING) {
        ACSDK_ERROR(LX("handlePauseFailed").d("name", RequiresShutdown::name()).d("reason", "noAudioPlaying"));
        promise->set_value(false);
        return;
    }
    if (m_pausePending) {
        ACSDK_DEBUG(LX("handlePauseFailed").d("name", RequiresShutdown::name()).d("reason", "pauseCurrentlyPending"));
        promise->set_value(false);
        return;
    }

    stateChangeRet = gst_element_set_state(m_pipeline.pipeline, GST_STATE_PAUSED);
    if (GST_STATE_CHANGE_FAILURE == stateChangeRet) {
        ACSDK_ERROR(
            LX("handlePauseFailed").d("name", RequiresShutdown::name()).d("reason", "gstElementSetStateFailure"));
        promise->set_value(false);
    } else {
        m_pausePending = true;
        promise->set_value(true);
    }
}

void MediaPlayer::handleResume(MediaPlayer::SourceId id, std::promise<bool>* promise) {
    ACSDK_DEBUG(
        LX("handleResumeCalled").d("name", RequiresShutdown::name()).d("idPassed", id).d("currentId", (m_currentId)));
    if (!validateSourceAndId(id)) {
        ACSDK_ERROR(LX("handleResumeFailed").d("name", RequiresShutdown::name()));
        promise->set_value(false);
        return;
    }

    GstState curState;
    auto stateChangeRet = gst_element_get_state(m_pipeline.pipeline, &curState, NULL, TIMEOUT_ZERO_NANOSECONDS);

    if (GST_STATE_CHANGE_FAILURE == stateChangeRet) {
        ACSDK_ERROR(
            LX("handleResumeFailed").d("name", RequiresShutdown::name()).d("reason", "gstElementGetStateFailure"));
        promise->set_value(false);
        return;
    }

    if (GST_STATE_PLAYING == curState) {
        ACSDK_ERROR(LX("handleResumeFailed").d("name", RequiresShutdown::name()).d("reason", "alreadyPlaying"));
        promise->set_value(false);
        return;
    }

    // Only unpause if currently paused.
    if (GST_STATE_PAUSED != curState) {
        ACSDK_ERROR(LX("handleResumeFailed").d("name", RequiresShutdown::name()).d("reason", "notCurrentlyPaused"));
        promise->set_value(false);
        return;
    }

    if (m_resumePending) {
        ACSDK_DEBUG(LX("handleResumeFailed").d("name", RequiresShutdown::name()).d("reason", "resumeCurrentlyPending"));
        promise->set_value(false);
        return;
    }

    // TODO: ACSDK-1778: Verify if we need to check percent buffer here and decide whether to continue pausing to refill
    // buffer or go straight to play
    stateChangeRet = gst_element_set_state(m_pipeline.pipeline, GST_STATE_PLAYING);
    if (GST_STATE_CHANGE_FAILURE == stateChangeRet) {
        ACSDK_ERROR(
            LX("handleResumeFailed").d("name", RequiresShutdown::name()).d("reason", "gstElementSetStateFailure"));
        promise->set_value(false);
    } else {
        m_resumePending = true;
        m_pauseImmediately = false;
        promise->set_value(true);
    }
}

void MediaPlayer::handleGetOffset(SourceId id, std::promise<std::chrono::milliseconds>* promise) {
    ACSDK_DEBUG9(LX("handleGetOffsetCalled")
                     .d("name", RequiresShutdown::name())
                     .d("idPassed", id)
                     .d("currentId", (m_currentId)));

    // Check if pipeline is set.
    if (!m_pipeline.pipeline) {
        ACSDK_INFO(LX("handleGetOffsetStopped").m("pipelineNotSet").d("name", RequiresShutdown::name()));
        promise->set_value(MEDIA_PLAYER_INVALID_OFFSET);
        return;
    }

    if (!m_source || id != m_currentId) {
        promise->set_value(m_offsetBeforeTeardown);
        return;
    }

    promise->set_value(getCurrentStreamOffset());
}

std::chrono::milliseconds MediaPlayer::handleGetOffsetImmediately(SourceId id) {
    std::promise<std::chrono::milliseconds> promise;
    auto future = promise.get_future();
    handleGetOffset(id, &promise);
    return future.get();
}

MediaPlayerState MediaPlayer::getMediaPlayerStateInternal(SourceId id) {
    const std::chrono::milliseconds offset = handleGetOffsetImmediately(id);
    MediaPlayerState state = MediaPlayerState(offset);
    return state;
}

std::chrono::milliseconds MediaPlayer::getCurrentStreamOffset() {
    ACSDK_DEBUG9(LX("getCurrentStreamOffsetCalled").d("name", RequiresShutdown::name()));

    auto offsetInMilliseconds = MEDIA_PLAYER_INVALID_OFFSET;
    gint64 position = -1;
    GstState state = GST_STATE_NULL;
    auto stateChangeRet = gst_element_get_state(m_pipeline.pipeline, &state, NULL, TIMEOUT_ZERO_NANOSECONDS);
    if (GST_STATE_CHANGE_FAILURE == stateChangeRet) {
        // Getting the state failed.
        ACSDK_ERROR(LX("getCurrentStreamOffsetFailed")
                        .d("name", RequiresShutdown::name())
                        .d("reason", "getElementGetStateFailure"));
    } else if (GST_STATE_CHANGE_SUCCESS != stateChangeRet) {
        // Getting the state was not successful (GST_STATE_CHANGE_ASYNC or GST_STATE_CHANGE_NO_PREROLL).
        ACSDK_WARN(LX("getCurrentStreamOffsetError")
                       .d("name", RequiresShutdown::name())
                       .d("reason", "getElementGetStateUnsuccessful")
                       .d("stateChangeReturn", gst_element_state_change_return_get_name(stateChangeRet)));
    } else if (GST_STATE_PAUSED != state && GST_STATE_PLAYING != state) {
        // Invalid State.
        ACSDK_DEBUG9(LX("getCurrentStreamOffsetInvalid")
                         .d("name", RequiresShutdown::name())
                         .d("reason", "invalidPipelineState")
                         .d("state", gst_element_state_get_name(state))
                         .d("expectedStates", "PAUSED/PLAYING"));
    } else if (!gst_element_query_position(m_pipeline.pipeline, GST_FORMAT_TIME, &position)) {
        // Query Failed.
        ACSDK_ERROR(LX("getCurrentStreamOffsetFailed")
                        .d("name", RequiresShutdown::name())
                        .d("reason", "gstElementQueryPositionError"));
    } else {
        // Query succeeded.
        std::chrono::milliseconds startStreamingPoint = std::chrono::milliseconds::zero();
        if (m_urlConverter) {
            startStreamingPoint = m_urlConverter->getStartStreamingPoint();
        }
        offsetInMilliseconds =
            (startStreamingPoint +
             std::chrono::duration_cast<std::chrono::milliseconds>(std::chrono::nanoseconds(position)));

        ACSDK_DEBUG9(LX("getCurrentStreamOffset")
                         .d("name", RequiresShutdown::name())
                         .d("offsetInMilliseconds", offsetInMilliseconds.count()));
    }

    return offsetInMilliseconds + m_offsetAdjustment;
}

void MediaPlayer::handleAddObserver(
    std::promise<void>* promise,
    std::shared_ptr<avsCommon::utils::mediaPlayer::MediaPlayerObserverInterface> observer) {
    std::lock_guard<std::mutex> lock{m_operationMutex};
    ACSDK_DEBUG(LX("handleAddObserverCalled").d("name", RequiresShutdown::name()));
    m_playerObservers.insert(observer);
    promise->set_value();
}

void MediaPlayer::handleRemoveObserver(
    std::promise<void>* promise,
    std::shared_ptr<MediaPlayerObserverInterface> observer) {
    std::lock_guard<std::mutex> lock{m_operationMutex};
    ACSDK_DEBUG(LX("handleRemoveObserverCalled").d("name", RequiresShutdown::name()));
    m_playerObservers.erase(observer);
    promise->set_value();
}

void MediaPlayer::sendPlaybackStarted() {
    std::lock_guard<std::mutex> lock{m_operationMutex};
    if (isShutdown()) {
        return;
    }

    if (!m_playbackStartedSent) {
        ACSDK_DEBUG(LX("callingOnPlaybackStarted").d("name", RequiresShutdown::name()).d("currentId", m_currentId));
        m_playbackStartedSent = true;
        m_playPending = false;
        const MediaPlayerState state = getMediaPlayerStateInternal(m_currentId);
        for (const auto& observer : m_playerObservers) {
            observer->onPlaybackStarted(m_currentId, state);
        }
    }
}

void MediaPlayer::sendPlaybackFinished() {
    std::lock_guard<std::mutex> lock{m_operationMutex};
    if (isShutdown() || ERROR_SOURCE_ID == m_currentId) {
        return;
    }

    m_isPaused = false;
    m_playbackStartedSent = false;
    if (!m_playbackFinishedSent) {
        m_playbackFinishedSent = true;
        ACSDK_DEBUG(LX("callingOnPlaybackFinished").d("name", RequiresShutdown::name()).d("currentId", m_currentId));
        const MediaPlayerState state = getMediaPlayerStateInternal(m_currentId);
        for (const auto& observer : m_playerObservers) {
            observer->onPlaybackFinished(m_currentId, state);
        }
    }

    tearDownTransientPipelineElements(false);
    if (m_urlConverter) {
        m_urlConverter->shutdown();
    }
    m_urlConverter.reset();
}

void MediaPlayer::sendPlaybackPaused() {
    std::lock_guard<std::mutex> lock{m_operationMutex};
    if (isShutdown()) {
        return;
    }

    ACSDK_DEBUG(LX("callingOnPlaybackPaused").d("name", RequiresShutdown::name()).d("currentId", m_currentId));
    m_pausePending = false;
    m_isPaused = true;
    const MediaPlayerState state = getMediaPlayerStateInternal(m_currentId);
    for (const auto& observer : m_playerObservers) {
        observer->onPlaybackPaused(m_currentId, state);
    }
}

void MediaPlayer::sendPlaybackResumed() {
    std::lock_guard<std::mutex> lock{m_operationMutex};
    if (isShutdown()) {
        return;
    }

    ACSDK_DEBUG(LX("callingOnPlaybackResumed").d("name", RequiresShutdown::name()).d("currentId", m_currentId));
    m_resumePending = false;
    m_isPaused = false;
    const MediaPlayerState state = getMediaPlayerStateInternal(m_currentId);
    for (const auto& observer : m_playerObservers) {
        observer->onPlaybackResumed(m_currentId, state);
    }
}

void MediaPlayer::sendPlaybackStopped() {
    std::lock_guard<std::mutex> lock{m_operationMutex};
    if (isShutdown() || ERROR_SOURCE_ID == m_currentId) {
        return;
    }
    ACSDK_DEBUG(LX("callingOnPlaybackStopped").d("name", RequiresShutdown::name()).d("currentId", m_currentId));
    if (ERROR_SOURCE_ID != m_currentId) {
        const MediaPlayerState state = getMediaPlayerStateInternal(m_currentId);
        for (const auto& observer : m_playerObservers) {
            observer->onPlaybackStopped(m_currentId, state);
        }
    }

    tearDownTransientPipelineElements(false);
    if (m_urlConverter) {
        m_urlConverter->shutdown();
    }
    m_urlConverter.reset();
}

void MediaPlayer::sendPlaybackError(const ErrorType& type, const std::string& error) {
    std::lock_guard<std::mutex> lock{m_operationMutex};
    if (isShutdown() || ERROR_SOURCE_ID == m_currentId) {
        return;
    }

    ACSDK_DEBUG(LX("callingOnPlaybackError")
                    .d("name", RequiresShutdown::name())
                    .d("type", type)
                    .d("error", error)
                    .d("currentId", m_currentId));
    m_playPending = false;
    m_pausePending = false;
    m_resumePending = false;
    m_pauseImmediately = false;
    const MediaPlayerState state = getMediaPlayerStateInternal(m_currentId);
    for (const auto& observer : m_playerObservers) {
        observer->onPlaybackError(m_currentId, type, error, state);
    }
    tearDownTransientPipelineElements(false);
    if (m_urlConverter) {
        m_urlConverter->shutdown();
    }
    m_urlConverter.reset();
}

void MediaPlayer::sendBufferUnderrun() {
    std::lock_guard<std::mutex> lock{m_operationMutex};
    if (isShutdown()) {
        return;
    }

    ACSDK_DEBUG(LX("callingOnBufferUnderrun").d("name", RequiresShutdown::name()).d("currentId", m_currentId));
    const MediaPlayerState state = getMediaPlayerStateInternal(m_currentId);
    for (const auto& observer : m_playerObservers) {
        observer->onBufferUnderrun(m_currentId, state);
    }
}

void MediaPlayer::sendBufferRefilled() {
    std::lock_guard<std::mutex> lock{m_operationMutex};
    if (isShutdown()) {
        return;
    }

    ACSDK_DEBUG(LX("callingOnBufferRefilled").d("name", RequiresShutdown::name()).d("currentId", m_currentId));
    const MediaPlayerState state = getMediaPlayerStateInternal(m_currentId);
    for (const auto& observer : m_playerObservers) {
        observer->onBufferRefilled(m_currentId, state);
    }
}

void MediaPlayer::sendBufferingComplete() {
    std::lock_guard<std::mutex> lock{m_operationMutex};
    if (isShutdown() || ERROR_SOURCE_ID == m_currentId) {
        return;
    }

    ACSDK_DEBUG(LX("callingOnBufferingComplete").d("name", RequiresShutdown::name()).d("currentId", m_currentId));
    const MediaPlayerState state = getMediaPlayerStateInternal(m_currentId);
    for (const auto& observer : m_playerObservers) {
        observer->onBufferingComplete(m_currentId, state);
    }
}

bool MediaPlayer::validateSourceAndId(SourceId id) {
    if (!m_source) {
        ACSDK_ERROR(LX("validateSourceAndIdFailed").d("name", RequiresShutdown::name()).d("reason", "sourceNotSet"));
        return false;
    }
    if (id != m_currentId) {
        ACSDK_ERROR(
            LX("validateSourceAndIdFailed").d("name", RequiresShutdown::name()).d("reason", "sourceIdMismatch"));
        return false;
    }
    return true;
}

gboolean MediaPlayer::onErrorCallback(gpointer pointer) {
    auto mediaPlayer = static_cast<MediaPlayer*>(pointer);
    ACSDK_DEBUG9(LX("onErrorCallback").d("name", mediaPlayer->name()));
    mediaPlayer->sendPlaybackError(ErrorType::MEDIA_ERROR_INTERNAL_DEVICE_ERROR, "streamingError");
    return false;
}

gboolean MediaPlayer::onWriteCompleteCallback(gpointer pointer) {
    auto mediaPlayer = static_cast<MediaPlayer*>(pointer);
    ACSDK_DEBUG9(LX("onWriteCompleteCallback").d("name", mediaPlayer->name()));
    mediaPlayer->sendBufferingComplete();
    return false;
}

void MediaPlayer::cleanUpSource() {
    if (m_pipeline.pipeline) {
        gst_element_set_state(m_pipeline.pipeline, GST_STATE_NULL);
    }
    if (m_source) {
        m_source->shutdown();
    }
    m_source.reset();
    m_parkedReader.reset();
}

int MediaPlayer::clampEqualizerLevel(int level) {
    return std::min(std::max(level, MIN_EQUALIZER_LEVEL), MAX_EQUALIZER_LEVEL);
}

void MediaPlayer::setEqualizerBandLevels(EqualizerBandLevelMap bandLevelMap) {
    if (!m_equalizerEnabled) {
        return;
    }
    std::promise<void> promise;
    auto future = promise.get_future();
    std::function<gboolean()> callback = [this, &promise, bandLevelMap]() {
        auto it = bandLevelMap.find(EqualizerBand::BASS);
        if (bandLevelMap.end() != it) {
            g_object_set(
                G_OBJECT(m_pipeline.equalizer),
                GSTREAMER_BASS_BAND_NAME,
                static_cast<gdouble>(clampEqualizerLevel(it->second)),
                NULL);
        }
        it = bandLevelMap.find(EqualizerBand::MIDRANGE);
        if (bandLevelMap.end() != it) {
            g_object_set(
                G_OBJECT(m_pipeline.equalizer),
                GSTREAMER_MIDRANGE_BAND_NAME,
                static_cast<gdouble>(clampEqualizerLevel(it->second)),
                NULL);
        }
        it = bandLevelMap.find(EqualizerBand::TREBLE);
        if (bandLevelMap.end() != it) {
            g_object_set(
                G_OBJECT(m_pipeline.equalizer),
                GSTREAMER_TREBLE_BAND_NAME,
                static_cast<gdouble>(clampEqualizerLevel(it->second)),
                NULL);
        }
        promise.set_value();
        return false;
    };
    if (queueCallback(&callback) != UNQUEUED_CALLBACK) {
        future.get();
    }
}

int MediaPlayer::getMinimumBandLevel() {
    return MIN_EQUALIZER_LEVEL;
}

int MediaPlayer::getMaximumBandLevel() {
    return MAX_EQUALIZER_LEVEL;
}

void MediaPlayer::onFirstByteRead() {
    const MediaPlayerState state = getMediaPlayerStateInternal(m_currentId);
    for (const auto& observer : m_playerObservers) {
        observer->onFirstByteRead(m_currentId, state);
    }
}

static inline short gainInsideLimit(short gain) {
    return std::max(std::min(MAX_GAIN, gain), MIN_GAIN);
}

bool MediaPlayer::configureSource(const SourceConfig& config) {
    ACSDK_DEBUG5(LX(__func__).d("fadeIn", config));
    auto binding = gst_object_get_control_binding(GST_OBJECT_CAST(m_pipeline.fadeIn), "volume");
    if (binding) {
        if (!gst_object_remove_control_binding(GST_OBJECT_CAST(m_pipeline.fadeIn), binding)) {
            ACSDK_ERROR(LX("configureSourceFailed").d("reason", "removeBindingFailed"));
            return false;
        }
    }

    if (config.fadeInConfig.enabled) {
        auto controlSource = std::shared_ptr<GstControlSource>(
            gst_interpolation_control_source_new(), [](GstControlSource* ptr) { gst_object_unref(ptr); });
        binding = gst_direct_control_binding_new(GST_OBJECT_CAST(m_pipeline.fadeIn), "volume", controlSource.get());
        if (!gst_object_add_control_binding(GST_OBJECT_CAST(m_pipeline.fadeIn), binding)) {
            ACSDK_ERROR(LX("configureSourceFailed").d("binding", reinterpret_cast<void*>(binding)));
            return false;
        }

        g_object_set(G_OBJECT(controlSource.get()), "mode", GST_INTERPOLATION_MODE_LINEAR, NULL);
        auto volumeControl = reinterpret_cast<GstTimedValueControlSource*>(controlSource.get());

        double startGain = gainInsideLimit(config.fadeInConfig.startGain);
        double endGain = gainInsideLimit(config.fadeInConfig.endGain);
        gdouble startVolume = startGain / GST_CONTROL_VOLUME_FACTOR;
        gdouble endVolume = endGain / GST_CONTROL_VOLUME_FACTOR;
        if (!gst_timed_value_control_source_set(volumeControl, 0, startVolume) ||
            !gst_timed_value_control_source_set(
                volumeControl, config.fadeInConfig.duration.count() * GST_MSECOND, endVolume)) {
            ACSDK_ERROR(LX("configureSourceFailed").d("reason", "setControlFailed"));
            return false;
        }
    }

    return true;
}

}  // namespace mediaPlayer
}  // namespace alexaClientSDK<|MERGE_RESOLUTION|>--- conflicted
+++ resolved
@@ -606,18 +606,14 @@
         m_pausePending{false},
         m_resumePending{false},
         m_pauseImmediately{false},
-<<<<<<< HEAD
-        m_isLiveMode{enableLiveMode}
+        m_isLiveMode{enableLiveMode},
+        m_offsetAdjustment{std::chrono::milliseconds::zero()}
 #ifdef XMOS_AVS_TESTS
         ,
         m_fileStream{nullptr},
         m_samplesWritten{0}
 #endif
 {
-=======
-        m_isLiveMode{enableLiveMode},
-        m_offsetAdjustment{std::chrono::milliseconds::zero()} {
->>>>>>> f0c606d4
 }
 
 void MediaPlayer::workerLoop() {
