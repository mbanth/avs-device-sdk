/*
 * Copyright Amazon.com, Inc. or its affiliates. All Rights Reserved.
 *
 * Licensed under the Apache License, Version 2.0 (the "License").
 * You may not use this file except in compliance with the License.
 * A copy of the License is located at
 *
 *     http://aws.amazon.com/apache2.0/
 *
 * or in the "license" file accompanying this file. This file is distributed
 * on an "AS IS" BASIS, WITHOUT WARRANTIES OR CONDITIONS OF ANY KIND, either
 * express or implied. See the License for the specific language governing
 * permissions and limitations under the License.
 */

#ifndef ALEXA_CLIENT_SDK_MEDIAPLAYER_GSTREAMERMEDIAPLAYER_INCLUDE_MEDIAPLAYER_MEDIAPLAYER_H_
#define ALEXA_CLIENT_SDK_MEDIAPLAYER_GSTREAMERMEDIAPLAYER_INCLUDE_MEDIAPLAYER_MEDIAPLAYER_H_

#include <atomic>
#include <chrono>
#include <cstdint>
#include <functional>
#include <future>
#include <memory>
#include <queue>
#include <string>
#include <thread>
#include <unordered_set>
#include <vector>
#ifdef XMOS_AVS_TESTS
#include <iostream>
#include <fstream>
#endif

#include <gst/gst.h>
#include <gst/app/gstappsrc.h>
#include <gst/base/gstbasesink.h>
#include <gst/controller/gsttimedvaluecontrolsource.h>

#include <acsdkEqualizerInterfaces/EqualizerInterface.h>
#include <AVSCommon/SDKInterfaces/HTTPContentFetcherInterfaceFactoryInterface.h>
#include <AVSCommon/SDKInterfaces/SpeakerInterface.h>
#include <AVSCommon/Utils/MediaPlayer/MediaPlayerInterface.h>
#include <AVSCommon/Utils/MediaPlayer/MediaPlayerObserverInterface.h>
#include <AVSCommon/Utils/MediaType.h>
#include <AVSCommon/Utils/PlaylistParser/PlaylistParserInterface.h>
#include <PlaylistParser/UrlContentToAttachmentConverter.h>

#include "MediaPlayer/OffsetManager.h"
#include "MediaPlayer/PipelineInterface.h"
#include "MediaPlayer/SourceInterface.h"
#include "MediaPlayer/SourceObserverInterface.h"

namespace alexaClientSDK {
namespace mediaPlayer {

typedef std::vector<avsCommon::utils::mediaPlayer::MediaPlayerObserverInterface::TagKeyValueType> VectorOfTags;

/**
 * Class that handles creation of audio pipeline and playing of audio data.
 */
class MediaPlayer
        : public avsCommon::utils::RequiresShutdown
        , public avsCommon::utils::mediaPlayer::MediaPlayerInterface
        , public avsCommon::sdkInterfaces::SpeakerInterface
        , private PipelineInterface
        , public acsdkEqualizerInterfaces::EqualizerInterface
        , public playlistParser::UrlContentToAttachmentConverter::ErrorObserverInterface
        , public playlistParser::UrlContentToAttachmentConverter::WriteCompleteObserverInterface
        , public SourceObserverInterface
        , public std::enable_shared_from_this<MediaPlayer> {
public:
    /**
     * Creates an instance of the @c MediaPlayer.
     *
     * @param contentFetcherFactory Used to create objects that can fetch remote HTTP content.
     * @param enableEqualizer Flag, indicating whether equalizer should be enabled for this instance.
     * @param name Readable name for the new instance.
     * @param enableLiveMode Flag, indicating if the player is in live mode.
     * @return An instance of the @c MediaPlayer if successful else a @c nullptr.
     */
    static std::shared_ptr<MediaPlayer> create(
        std::shared_ptr<avsCommon::sdkInterfaces::HTTPContentFetcherInterfaceFactoryInterface> contentFetcherFactory =
            nullptr,
        bool enableEqualizer = false,
        std::string name = "",
        bool enableLiveMode = false);
    /**
     * Destructor.
     */
    ~MediaPlayer();

    /// @name Overridden MediaPlayerInterface methods.
    /// @{
    SourceId setSource(
        std::shared_ptr<avsCommon::avs::attachment::AttachmentReader> attachmentReader,
        const avsCommon::utils::AudioFormat* format = nullptr,
        const avsCommon::utils::mediaPlayer::SourceConfig& config =
            avsCommon::utils::mediaPlayer::emptySourceConfig()) override;

    SourceId setSource(
        std::shared_ptr<avsCommon::avs::attachment::AttachmentReader> attachmentReader,
        std::chrono::milliseconds offsetAdjustment,
        const avsCommon::utils::AudioFormat* format = nullptr,
        const avsCommon::utils::mediaPlayer::SourceConfig& config =
            avsCommon::utils::mediaPlayer::emptySourceConfig()) override;

    SourceId setSource(
        const std::string& url,
        std::chrono::milliseconds offset = std::chrono::milliseconds::zero(),
        const avsCommon::utils::mediaPlayer::SourceConfig& config = avsCommon::utils::mediaPlayer::emptySourceConfig(),
        bool repeat = false,
        const avsCommon::utils::mediaPlayer::PlaybackContext& playbackContext =
            avsCommon::utils::mediaPlayer::PlaybackContext()) override;

    SourceId setSource(
        std::shared_ptr<std::istream> stream,
        bool repeat = false,
        const avsCommon::utils::mediaPlayer::SourceConfig& config = avsCommon::utils::mediaPlayer::emptySourceConfig(),
        avsCommon::utils::MediaType format = avsCommon::utils::MediaType::UNKNOWN) override;

    bool play(SourceId id) override;
    bool stop(SourceId id) override;
    bool pause(SourceId id) override;
    /**
     * To resume playback after a pause, call @c resume. Calling @c play
     * will reset the pipeline and source, and will not resume playback.
     */
    bool resume(SourceId id) override;
    uint64_t getNumBytesBuffered() override;
    std::chrono::milliseconds getOffset(SourceId id) override;
    avsCommon::utils::Optional<avsCommon::utils::mediaPlayer::MediaPlayerState> getMediaPlayerState(
        SourceId id) override;
    void addObserver(std::shared_ptr<avsCommon::utils::mediaPlayer::MediaPlayerObserverInterface> observer) override;
    void removeObserver(std::shared_ptr<avsCommon::utils::mediaPlayer::MediaPlayerObserverInterface> observer) override;
    /// @}

    /// @name Overridden SpeakerInterface methods.
    /// @{
    bool setVolume(int8_t volume) override;
    bool setMute(bool mute) override;
    bool getSpeakerSettings(avsCommon::sdkInterfaces::SpeakerInterface::SpeakerSettings* settings) override;
    /// @}

    /// @name Overridden PipelineInterface methods.
    /// @{
    void setAppSrc(GstAppSrc* appSrc) override;
    GstAppSrc* getAppSrc() const override;
    void setDecoder(GstElement* decoder) override;
    GstElement* getDecoder() const override;
    GstElement* getPipeline() const override;
    guint queueCallback(const std::function<gboolean()>* callback) override;
    guint attachSource(GSource* source) override;
    gboolean removeSource(guint tag) override;
    /// @}

    /// @name Overridden UrlContentToAttachmentConverter::ErrorObserverInterface methods.
    /// @{
    void onError() override;
    void onWriteComplete() override;
    /// @}

    /// @name Overridden SourceObserverInterface methods.
    /// @{
    void onFirstByteRead() override;
    /// @}

    void doShutdown() override;

#ifdef XMOS_AVS_TESTS
     /**
     * Set flag to indicate if the audio is streamed from a file.
     */
    static void setIsFileStream(bool value) {
        m_isFileStream = value;
    }
#endif

private:
    /**
     * The @c AudioPipeline consists of the following elements:
     * @li @c appsrc The appsrc element is used as the source to which audio data is provided.
     * @li @c decoder Decodebin is used as the decoder element to decode audio.
     * @li @c decodedQueue A queue is used to store the decoded data.
     * @li @c converter An audio-converter is used to convert between audio formats.
     * @li @c volume The volume element is used as a volume control.
     * @li @c resampler The optional resampler element is used to convert to a specified format
     * @li @c caps The optional caps element is used to specify the resampler format
     * @li @c audioSink Sink for the audio.
     * @li @c pipeline The pipeline is a bin consisting of the @c appsrc, the @c decoder, the @c converter, and the
     * @c audioSink.
     *
     * The data flow through the elements is appsrc -> decoder -> decodedQueue -> converter -> volume -> audioSink.
     * Ideally we would want to use playsink or playbin directly to automate as much as possible. However, this
     * causes problems with multiple pipelines and volume settings in pulse audio. Pending further investigation.
     */
    struct AudioPipeline {
        /// The source element.
        GstAppSrc* appsrc;

        /// The decoder element.
        GstElement* decoder;

        /// A queue for decoded elements.
        GstElement* decodedQueue;

        /// The converter element.
        GstElement* converter;

        /// The volume element.
        GstElement* volume;

        /// The fade in element.
        GstElement* fadeIn;

        /// The resampler element.
        GstElement* resample;

        /// The capabilities element.
        GstElement* caps;

        /// The equalizer element.
        GstElement* equalizer;

        /// The sink element.
        GstElement* audioSink;

        /// Pipeline element.
        GstElement* pipeline;

        /// Constructor.
        AudioPipeline() :
                appsrc{nullptr},
                decoder{nullptr},
                decodedQueue{nullptr},
                converter{nullptr},
                volume{nullptr},
                fadeIn{nullptr},
                resample{nullptr},
                caps{nullptr},
                equalizer{nullptr},
                audioSink{nullptr},
                pipeline{nullptr} {};
    };

    /**
     * Constructor.
     *
     * @param contentFetcherFactory Used to create objects that can fetch remote HTTP content.
     * @param enableEqualizer Flag, indicating whether equalizer should be enabled for this instance.
     * @param name Readable name of this instance.
     * @param enableLiveMode Flag, indicating the player is in live mode
     */
    MediaPlayer(
        std::shared_ptr<avsCommon::sdkInterfaces::HTTPContentFetcherInterfaceFactoryInterface> contentFetcherFactory,
        bool enableEqualizer,
        std::string name,
        bool enableLiveMode);

    /**
     * Handle source configuration.
     *
     * @return @c true if initialization was successful; otherwise, return @c false.
     */
    bool configureSource(const avsCommon::utils::mediaPlayer::SourceConfig& config);

    /**
     * The worker loop to run the glib mainloop.
     */
    void workerLoop();

    /**
     * Initializes GStreamer and starts a main event loop on a new thread.
     *
     * @return @c SUCCESS if initialization was successful. Else @c FAILURE.
     */
    bool init();

    /**
     * Notification of a callback to execute on the worker thread.
     *
     * @param callback The callback to execute.
     * @return Whether the callback should be called back when worker thread is once again idle.
     */
    static gboolean onCallback(const std::function<gboolean()>* callback);

    /**
     * Creates the @c AudioPipeline with the permanent elements and links them together.  The permanent elements
     * are converter and audioSink.
     *
     * @return @c true if all the elements were created and linked successfully else @c false.
     */
    bool setupPipeline();

    /**
     * Stops the currently playing audio and removes the transient elements.  The transient elements
     * are appsrc and decoder.
     *
     * @param notifyStop true if observers will be notified a PlaybackStop event
     */
    void tearDownTransientPipelineElements(bool notifyStop);

    /**
     * Resets the @c AudioPipeline.
     */
    void resetPipeline();

    /**
     * This handles linking the source pad of the decoder to the sink pad of the converter once the pad-added signal
     * has been emitted by the decoder element.
     *
     * @note Pads are the element's interface. Data streams from one element's source pad to another element's sink pad.
     *
     * @param src The element for which the pad has been added.
     * @param pad The pad added to the @c src element.
     * @param mediaPlayer The instance of the mediaPlayer that the @c src is part of.
     */
    static void onPadAdded(GstElement* src, GstPad* pad, gpointer mediaPlayer);

    /**
     * Performs the linking of the decoder and converter elements once the pads have been added to the decoder element.
     *
     * @param promise A void promise to fulfill once this method completes.
     * @param src The element for which the pad has been added.
     * @param pad The pad added to the @c src element.
     */
    void handlePadAdded(std::promise<void>* promise, GstElement* src, GstPad* pad);

    /**
     * The callback for processing messages posted on the bus.
     *
     * @param bus GStreamer bus.
     * @param msg The message posted to the bus.
     * @param mediaPlayer The instance of the mediaPlayer that the @c bus is a part of.
     *
     * @return @c true. GStreamer needs this functions to return true always. On @c false, the main-loop thread on which
     * this function is executed exits.
     */
    static gboolean onBusMessage(GstBus* bus, GstMessage* msg, gpointer mediaPlayer);

    /**
     * Performs actions based on the message.
     *
     * @param message The message posted on the bus.
     *
     * @return Always @c true.
     */
    gboolean handleBusMessage(GstMessage* message);

    /**
     * Gather all stream tags found into a vector of tags.
     *
     * @param message The message posted on the bus.
     * @return Vector of stream tags.
     */
    std::unique_ptr<const VectorOfTags> collectTags(GstMessage* message);

    /**
     * Send tags that are found in the stream to the observer.
     *
     * @param vectorOfTags Vector containing tags that are found in the stream.
     */
    void sendStreamTagsToObserver(std::unique_ptr<const VectorOfTags> vectorOfTags);

    /**
     * Worker thread handler for setting the source of audio to play.
     *
     * @param reader The @c AttachmentReader with which to receive the audio to play.
     * @param config Media configuration of source.
     * @param promise A promise to fulfill with a @c SourceId value once the source has been set.
     * @param audioFormat The audioFormat to be used to interpret raw audio data.
     * @param repeat An optional parameter to indicate whether to play from the source in a loop.
     */
    void handleSetAttachmentReaderSource(
        std::shared_ptr<avsCommon::avs::attachment::AttachmentReader> reader,
        const avsCommon::utils::mediaPlayer::SourceConfig& config,
        std::promise<SourceId>* promise,
        const avsCommon::utils::AudioFormat* audioFormat = nullptr,
        bool repeat = false);

    /**
     * Worker thread handler for setting the source of audio to play.
     *
     * @param url The url to set as the source.
     * @param offset The offset from which to start streaming from.
     * @param config Media configuration of source.
     * @param promise A promise to fulfill with a @c SourceId value once the source has been set.
     * @param repeat A parameter to indicate whether to play from the url source in a loop.
     */
    void handleSetUrlSource(
        const std::string& url,
        std::chrono::milliseconds offset,
        const avsCommon::utils::mediaPlayer::SourceConfig& config,
        std::promise<SourceId>* promise,
        bool repeat);

    /**
     * Worker thread handler for setting the source of audio to play.
     *
     * @param stream The source from which to receive the audio to play.
     * @param repeat Whether the audio stream should be played in a loop until stopped.
     * @param config Media configuration of source.
     * @param promise A promise to fulfill with a @ SourceId value once the source has been set.
     */
    void handleSetIStreamSource(
        std::shared_ptr<std::istream> stream,
        bool repeat,
        const avsCommon::utils::mediaPlayer::SourceConfig& config,
        std::promise<SourceId>* promise);

    /**
     * Internal method to update the volume according to a gstreamer bug fix
     * https://bugzilla.gnome.org/show_bug.cgi?id=793081
     * @param gstVolume a volume to be set to GStreamer
     */
    void handleSetVolumeInternal(gdouble gstVolume);

    /**
     * Worker thread handler for setting the volume.
     *
     * @param promise The promise to be set indicating the success of the operation.
     * @param volume The absolute volume.
     */
    void handleSetVolume(std::promise<bool>* promise, int8_t volume);

    /**
     * Worker thread handler for adjusting the volume.
     *
     * @param promise The promise to be set indicating the success of the operation.
     * @param delta The volume change.
     */
    void handleAdjustVolume(std::promise<bool>* promise, int8_t delta);

    /**
     * Worker thread handler for setting the mute.
     *
     * @param promise The promise to be set indicating the success of the operation.
     * @param mute The mute setting. True for mute and false for unmute.
     */
    void handleSetMute(std::promise<bool>* promise, bool mute);

    /**
     * Worker thread handler for getting the @c SpeakerSettings.
     *
     * @param promise The promise to be set indicating the success of the operation.
     * @param settings The current @c SpeakerSettings.
     */
    void handleGetSpeakerSettings(
        std::promise<bool>* promise,
        avsCommon::sdkInterfaces::SpeakerInterface::SpeakerSettings* settings);

    /**
     * Worker thread handler for starting playback of the current audio source.
     *
     * @param id The @c SourceId that the caller is expecting to be handled.
     * @param promise A promise to fulfill with a @c bool value once playback has been initiated
     * (or the operation has failed).
     */
    void handlePlay(SourceId id, std::promise<bool>* promise);

    /**
     * Worker thread handler for stopping audio playback.
     *
     * @param id The @c SourceId that the caller is expecting to be handled.
     * @param promise A promise to fulfill with a @c bool once playback stop has been initiated
     * (or the operation has failed).
     */
    void handleStop(SourceId id, std::promise<bool>* promise);

    /**
     * Worker thread handler for pausing playback of the current audio source.
     *
     * @param id The @c SourceId that the caller is expecting to be handled.
     * @param promise A promise to fulfill with a @c bool value once playback has been paused
     * (or the operation has failed).
     */
    void handlePause(SourceId id, std::promise<bool>* promise);

    /**
     * Worker thread handler for resume playback of the current audio source.
     *
     * @param id The @c SourceId that the caller is expecting to be handled.
     * @param promise A promise to fulfill with a @c bool value once playback has been resumed
     * (or the operation has failed).
     */
    void handleResume(SourceId id, std::promise<bool>* promise);

    /**
     * Worker thread handler for getting the current playback position.
     *
     * @param id The @c SourceId that the caller is expecting to be handled.
     * @param promise A promise to fulfill with the offset once the value has been determined.
     */
    void handleGetOffset(SourceId id, std::promise<std::chrono::milliseconds>* promise);

    /**
     * Handler for getting the current playback position immediately
     *
     * @param id The @c SourceId that the caller is expecting to be handled.
     */
    std::chrono::milliseconds handleGetOffsetImmediately(SourceId id);

    /**
     * Get the current media player state given the source id
     *
     * @param id SourceId of media player
     * @return Media player state metadata
     */
    avsCommon::utils::mediaPlayer::MediaPlayerState getMediaPlayerStateInternal(SourceId id);

    /**
     * Worker thread handler for adding the observer.
     *
     * @param promise A void promise to fulfill once the observer has been set.
     * @param observer The new observer.
     */
    void handleAddObserver(
        std::promise<void>* promise,
        std::shared_ptr<avsCommon::utils::mediaPlayer::MediaPlayerObserverInterface> observer);

    /**
     * Worker thread handler for removing the observer.
     *
     * @param promise A void promise to fulfill once the observer has been set.
     * @param observer The observer that we want to remove.
     */
    void handleRemoveObserver(
        std::promise<void>* promise,
        std::shared_ptr<avsCommon::utils::mediaPlayer::MediaPlayerObserverInterface> observer);

    /**
     * Sends the playback started notification to the observer.
     */
    void sendPlaybackStarted();

    /**
     * Sends the playback finished notification to the observer.
     */
    void sendPlaybackFinished();

    /**
     * Sends the playback paused notification to the observer.
     */
    void sendPlaybackPaused();

    /**
     * Sends the playback resumed notification to the observer.
     */
    void sendPlaybackResumed();

    /**
     * Sends the playback stopped notification to the observer.
     */
    void sendPlaybackStopped();

    /**
     * Sends the playback error notification to the observer.
     *
     * @param type The error type.
     * @param error The error details.
     */
    void sendPlaybackError(
        const alexaClientSDK::avsCommon::utils::mediaPlayer::ErrorType& type,
        const std::string& error);

    /**
     * Sends the buffering complete notification to the observer.
     */
    void sendBufferingComplete();

    /**
     * Sends the buffer underrun notification to the observer.
     */
    void sendBufferUnderrun();

    /**
     * Sends the buffer refilled notification to the observer.
     */
    void sendBufferRefilled();

    /**
     * Used to obtain seeking information about the pipeline.
     *
     * @param isSeekable A boolean indicating whether the stream is seekable.
     * @return A boolean indicating whether the operation was successful.
     */
    bool queryIsSeekable(bool* isSeekable);

    /**
     * Used to obtain how much in percentage the last buffer in the pipeline is filled.
     *
     * @param[out] percent A value ranging from 0 to 100 representing percentage of pipeline buffer filled
     * @return A boolean indicating whether the operation was successful.
     */
    bool queryBufferPercent(gint* percent);

    /**
     * Performs a seek to the @c seekPoint.
     *
     * @return A boolean indicating whether the seek operation was successful.
     */
    bool seek();

    /**
     * Validates that the given id matches the current source id being operated on.
     *
     * @param id The id to validate
     * @return @c true if the id matches the source being operated on and @c false otherwise.
     */
    bool validateSourceAndId(SourceId id);

    /**
     * The callback to be added to the event loop to process upon onError() callback.
     *
     * @param pointer The instance to this @c MediaPlayer.
     * @return @c false if there is no error with this callback, else @c true.
     */
    static gboolean onErrorCallback(gpointer pointer);

    /**
     * The callback to be added to the event loop to process upon onWriteComplete() callback.
     *
     * @param pointer The instance to this @c MediaPlayer.
     * @return @c false if there is no error with this callback, else @c true.
     */
    static gboolean onWriteCompleteCallback(gpointer pointer);

    /**
     * Get the current offset of the stream.
     *
     * @return The current stream offset in milliseconds.
     */
    std::chrono::milliseconds getCurrentStreamOffset();

    /**
     * Destructs the @c m_source with proper steps.
     */
    void cleanUpSource();

    /// @name Overridden EqualizerInterface methods.
    /// @{
    void setEqualizerBandLevels(acsdkEqualizerInterfaces::EqualizerBandLevelMap bandLevelMap) override;
    int getMinimumBandLevel() override;
    int getMaximumBandLevel() override;
    /// }@

    /**
     * Clamps the band level to comply with GST plugin range
     *
     * @param level Level to clamp.
     * @return Clamped band level withing the supported range
     */
    int clampEqualizerLevel(int level);

#ifdef XMOS_AVS_TESTS
    /**
     * Callback function to write audio samples to the output audio file
     *
     * @param sink GStreamer element with the audio to copy
     * @param data Mediaplayer object
     * @return GstFlowReturn code
     */
    static GstFlowReturn WriterCallback(GstElement *sink, void *data);

#endif
    /// Mutex used to synchronize @c operations that notify observers.
    std::mutex m_operationMutex;

    /// The volume to restore to when exiting muted state. Used in GStreamer crash fix for zero volume on PCM data.
    gdouble m_lastVolume;

    /// The muted state of the player. Used in GStreamer crash fix for zero volume on PCM data.
    bool m_isMuted;

    /// Used to stream urls into attachments
    std::shared_ptr<playlistParser::UrlContentToAttachmentConverter> m_urlConverter;

    /// A parked reader to make sure the attachment is seekable to the beginning until @c seek() is called.  This
    /// reader will be released after @c seek() is called.
    std::shared_ptr<alexaClientSDK::avsCommon::avs::attachment::AttachmentReader> m_parkedReader;

    /// An instance of the @c OffsetManager.
    OffsetManager m_offsetManager;

    /// Used to create objects that can fetch remote HTTP content.
    std::shared_ptr<avsCommon::sdkInterfaces::HTTPContentFetcherInterfaceFactoryInterface> m_contentFetcherFactory;

    /// Flag indicating if equalizer is enabled for this Media Player
    bool m_equalizerEnabled;

    /// An instance of the @c AudioPipeline.
    AudioPipeline m_pipeline;

    /// Main event loop.
    GMainLoop* m_mainLoop;

    // Main loop thread
    std::thread m_mainLoopThread;

    /// Bus Id to track the bus.
    guint m_busWatchId;

    /// The context of the glib mainloop.
    GMainContext* m_workerContext;

    /// Flag to indicate when a playback started notification has been sent to the observer.
    bool m_playbackStartedSent;

    /// Flag to indicate when a playback finished notification has been sent to the observer.
    bool m_playbackFinishedSent;

    /// Flag to indicate whether a playback is paused.
    bool m_isPaused;

    /// Flag to indicate whether a buffer underrun is occurring.
    bool m_isBufferUnderrun;

    /// @c MediaPlayerObserverInterface instance to notify when the playback state changes.
    std::unordered_set<std::shared_ptr<avsCommon::utils::mediaPlayer::MediaPlayerObserverInterface>> m_playerObservers;

    /// @c SourceInterface instance set to the appropriate source.
    std::shared_ptr<SourceInterface> m_source;

    /// The current source id.
    SourceId m_currentId;

    /// Flag to indicate whether the audiosink is a fakesink.
    bool m_isFakeSink;

    /// Flag to indicate whether a play is currently pending a callback.
    bool m_playPending;

    /// Flag to indicate whether a pause is currently pending a callback.
    bool m_pausePending;

    /// Flag to indicate whether a resume is currently pending a callback.
    bool m_resumePending;

    /// Flag to indicate whether a pause should happen immediately.
    bool m_pauseImmediately;

    /// Stream offset before we teardown the pipeline
    std::chrono::milliseconds m_offsetBeforeTeardown;

    /// Flag to indicate if the player is in live mode.
    const bool m_isLiveMode;
<<<<<<< HEAD
#ifdef XMOS_AVS_TESTS
    /**
     * Write to file instead of a real audio device.
     */
    static bool m_isFileStream;
    std::ofstream *m_fileStream;
    unsigned m_samplesWritten;
#endif
=======

    /// Adjustment made to offset reported
    std::chrono::milliseconds m_offsetAdjustment;
>>>>>>> f0c606d4
};

}  // namespace mediaPlayer
}  // namespace alexaClientSDK

#endif  // ALEXA_CLIENT_SDK_MEDIAPLAYER_GSTREAMERMEDIAPLAYER_INCLUDE_MEDIAPLAYER_MEDIAPLAYER_H_<|MERGE_RESOLUTION|>--- conflicted
+++ resolved
@@ -744,7 +744,9 @@
 
     /// Flag to indicate if the player is in live mode.
     const bool m_isLiveMode;
-<<<<<<< HEAD
+
+    /// Adjustment made to offset reported
+    std::chrono::milliseconds m_offsetAdjustment;
 #ifdef XMOS_AVS_TESTS
     /**
      * Write to file instead of a real audio device.
@@ -753,11 +755,6 @@
     std::ofstream *m_fileStream;
     unsigned m_samplesWritten;
 #endif
-=======
-
-    /// Adjustment made to offset reported
-    std::chrono::milliseconds m_offsetAdjustment;
->>>>>>> f0c606d4
 };
 
 }  // namespace mediaPlayer
